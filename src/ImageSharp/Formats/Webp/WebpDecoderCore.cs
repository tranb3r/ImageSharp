// Copyright (c) Six Labors.
// Licensed under the Apache License, Version 2.0.

using System;
using System.Buffers;
using System.Buffers.Binary;
using System.IO;
using System.Threading;
using SixLabors.ImageSharp.Formats.Webp.Lossless;
using SixLabors.ImageSharp.Formats.Webp.Lossy;
using SixLabors.ImageSharp.IO;
using SixLabors.ImageSharp.Memory;
using SixLabors.ImageSharp.Metadata;
using SixLabors.ImageSharp.Metadata.Profiles.Exif;
using SixLabors.ImageSharp.Metadata.Profiles.Icc;
using SixLabors.ImageSharp.Metadata.Profiles.Xmp;
using SixLabors.ImageSharp.PixelFormats;

namespace SixLabors.ImageSharp.Formats.Webp
{
    /// <summary>
    /// Performs the webp decoding operation.
    /// </summary>
    internal sealed class WebpDecoderCore : IImageDecoderInternals, IDisposable
    {
        /// <summary>
        /// Reusable buffer.
        /// </summary>
        private readonly byte[] buffer = new byte[4];

        /// <summary>
        /// Used for allocating memory during the decoding operations.
        /// </summary>
        private readonly MemoryAllocator memoryAllocator;

        /// <summary>
        /// The stream to decode from.
        /// </summary>
        private Stream currentStream;

        /// <summary>
        /// The webp specific metadata.
        /// </summary>
        private WebpMetadata webpMetadata;

        /// <summary>
        /// Information about the webp image.
        /// </summary>
        private WebpImageInfo webImageInfo;

        /// <summary>
        /// Initializes a new instance of the <see cref="WebpDecoderCore"/> class.
        /// </summary>
        /// <param name="configuration">The configuration.</param>
        /// <param name="options">The options.</param>
        public WebpDecoderCore(Configuration configuration, IWebpDecoderOptions options)
        {
            this.Configuration = configuration;
            this.DecodingMode = options.DecodingMode;
            this.memoryAllocator = configuration.MemoryAllocator;
            this.IgnoreMetadata = options.IgnoreMetadata;
        }

        /// <inheritdoc/>
        public Configuration Configuration { get; }

        /// <summary>
        /// Gets the decoding mode for multi-frame images.
        /// </summary>
        public FrameDecodingMode DecodingMode { get; }

        /// <summary>
        /// Gets a value indicating whether the metadata should be ignored when the image is being decoded.
        /// </summary>
        public bool IgnoreMetadata { get; }

        /// <summary>
        /// Gets the <see cref="ImageMetadata"/> decoded by this decoder instance.
        /// </summary>
        public ImageMetadata Metadata { get; private set; }

        /// <summary>
        /// Gets the dimensions of the image.
        /// </summary>
        public Size Dimensions => new((int)this.webImageInfo.Width, (int)this.webImageInfo.Height);

        /// <summary>
        /// Gets or sets the alpha data, if an ALPH chunk is present.
        /// </summary>
        public IMemoryOwner<byte> AlphaData { get; set; }

        /// <inheritdoc />
        public Image<TPixel> Decode<TPixel>(BufferedReadStream stream, CancellationToken cancellationToken)
            where TPixel : unmanaged, IPixel<TPixel>
        {
            Image<TPixel> image = null;
            try
            {
                this.Metadata = new ImageMetadata();
                this.currentStream = stream;

                uint fileSize = this.ReadImageHeader();

                using (this.webImageInfo = this.ReadVp8Info())
                {
<<<<<<< HEAD
                    using var animationDecoder = new WebpAnimationDecoder(this.memoryAllocator, this.Configuration, this.DecodingMode);
                    return animationDecoder.Decode<TPixel>(stream, this.webImageInfo.Features, this.webImageInfo.Width, this.webImageInfo.Height, fileSize);
                }

                var image = new Image<TPixel>(this.Configuration, (int)this.webImageInfo.Width, (int)this.webImageInfo.Height, this.Metadata);
                Buffer2D<TPixel> pixels = image.GetRootFramePixelBuffer();

                if (this.webImageInfo.IsLossless)
                {
                    var losslessDecoder = new WebpLosslessDecoder(this.webImageInfo.Vp8LBitReader, this.memoryAllocator, this.Configuration);
                    losslessDecoder.Decode(pixels, image.Width, image.Height);
                }
                else
                {
                    var lossyDecoder = new WebpLossyDecoder(this.webImageInfo.Vp8BitReader, this.memoryAllocator, this.Configuration);
                    lossyDecoder.Decode(pixels, image.Width, image.Height, this.webImageInfo, this.AlphaData);
                }

                // There can be optional chunks after the image data, like EXIF and XMP.
                this.ReadOptionalMetadata();
=======
                    if (this.webImageInfo.Features is { Animation: true })
                    {
                        WebpThrowHelper.ThrowNotSupportedException("Animations are not supported");
                    }

                    image = new Image<TPixel>(this.Configuration, (int)this.webImageInfo.Width, (int)this.webImageInfo.Height, this.Metadata);
                    Buffer2D<TPixel> pixels = image.GetRootFramePixelBuffer();
                    if (this.webImageInfo.IsLossless)
                    {
                        var losslessDecoder = new WebpLosslessDecoder(this.webImageInfo.Vp8LBitReader, this.memoryAllocator, this.Configuration);
                        losslessDecoder.Decode(pixels, image.Width, image.Height);
                    }
                    else
                    {
                        var lossyDecoder = new WebpLossyDecoder(this.webImageInfo.Vp8BitReader, this.memoryAllocator, this.Configuration);
                        lossyDecoder.Decode(pixels, image.Width, image.Height, this.webImageInfo);
                    }

                    // There can be optional chunks after the image data, like EXIF and XMP.
                    if (this.webImageInfo.Features != null)
                    {
                        this.ParseOptionalChunks(this.webImageInfo.Features);
                    }
>>>>>>> 6061063f

                    return image;
                }
            }
            catch
            {
                image?.Dispose();
                throw;
            }
        }

        /// <inheritdoc />
        public IImageInfo Identify(BufferedReadStream stream, CancellationToken cancellationToken)
        {
            this.currentStream = stream;

            this.ReadImageHeader();
            using (this.webImageInfo = this.ReadVp8Info(true))
            {
                return new ImageInfo(new PixelTypeInfo((int)this.webImageInfo.BitsPerPixel), (int)this.webImageInfo.Width, (int)this.webImageInfo.Height, this.Metadata);
            }
        }

        /// <summary>
        /// Reads and skips over the image header.
        /// </summary>
        /// <returns>The file size in bytes.</returns>
        private uint ReadImageHeader()
        {
            // Skip FourCC header, we already know its a RIFF file at this point.
            this.currentStream.Skip(4);

            // Read file size.
            // The size of the file in bytes starting at offset 8.
            // The file size in the header is the total size of the chunks that follow plus 4 bytes for the ‘WEBP’ FourCC.
            uint fileSize = WebpChunkParsingUtils.ReadChunkSize(this.currentStream, this.buffer);

            // Skip 'WEBP' from the header.
            this.currentStream.Skip(4);

            return fileSize;
        }

        /// <summary>
        /// Reads information present in the image header, about the image content and how to decode the image.
        /// </summary>
        /// <param name="ignoreAlpha">For identify, the alpha data should not be read.</param>
        /// <returns>Information about the webp image.</returns>
        private WebpImageInfo ReadVp8Info(bool ignoreAlpha = false)
        {
            this.Metadata = new ImageMetadata();
            this.webpMetadata = this.Metadata.GetFormatMetadata(WebpFormat.Instance);

            WebpChunkType chunkType = WebpChunkParsingUtils.ReadChunkType(this.currentStream, this.buffer);

            var features = new WebpFeatures();
            switch (chunkType)
            {
                case WebpChunkType.Vp8:
                    this.webpMetadata.FileFormat = WebpFileFormatType.Lossy;
                    return WebpChunkParsingUtils.ReadVp8Header(this.memoryAllocator, this.currentStream, this.buffer, features);
                case WebpChunkType.Vp8L:
                    this.webpMetadata.FileFormat = WebpFileFormatType.Lossless;
                    return WebpChunkParsingUtils.ReadVp8LHeader(this.memoryAllocator, this.currentStream, this.buffer, features);
                case WebpChunkType.Vp8X:
                    WebpImageInfo webpInfos = WebpChunkParsingUtils.ReadVp8XHeader(this.currentStream, this.buffer, features);
                    while (this.currentStream.Position < this.currentStream.Length)
                    {
                        chunkType = WebpChunkParsingUtils.ReadChunkType(this.currentStream, this.buffer);
                        if (chunkType == WebpChunkType.Vp8)
                        {
                            this.webpMetadata.FileFormat = WebpFileFormatType.Lossy;
                            webpInfos = WebpChunkParsingUtils.ReadVp8Header(this.memoryAllocator, this.currentStream, this.buffer, features);
                        }
                        else if (chunkType == WebpChunkType.Vp8L)
                        {
                            this.webpMetadata.FileFormat = WebpFileFormatType.Lossless;
                            webpInfos = WebpChunkParsingUtils.ReadVp8LHeader(this.memoryAllocator, this.currentStream, this.buffer, features);
                        }
                        else if (WebpChunkParsingUtils.IsOptionalVp8XChunk(chunkType))
                        {
                            bool isAnimationChunk = this.ParseOptionalExtendedChunks(chunkType, features, ignoreAlpha);
                            if (isAnimationChunk)
                            {
                                return webpInfos;
                            }
                        }
                        else
                        {
                            WebpThrowHelper.ThrowImageFormatException("Unexpected chunk followed VP8X header");
                        }
                    }

                    return webpInfos;
                default:
                    WebpThrowHelper.ThrowImageFormatException("Unrecognized VP8 header");
<<<<<<< HEAD
                    return new WebpImageInfo(); // This return will never be reached, because throw helper will throw an exception.
            }
        }

        /// <summary>
        /// Parses optional VP8X chunks, which can be ICCP, ANIM or ALPH chunks.
=======
                    return new WebpImageInfo(); // this return will never be reached, because throw helper will throw an exception.
            }
        }

        /// <summary>
        /// Reads an the extended webp file header. An extended file header consists of:
        /// - A 'VP8X' chunk with information about features used in the file.
        /// - An optional 'ICCP' chunk with color profile.
        /// - An optional 'XMP' chunk with metadata.
        /// - An optional 'ANIM' chunk with animation control data.
        /// - An optional 'ALPH' chunk with alpha channel data.
        /// After the image header, image data will follow. After that optional image metadata chunks (EXIF and XMP) can follow.
        /// </summary>
        /// <returns>Information about this webp image.</returns>
        private WebpImageInfo ReadVp8XHeader()
        {
            var features = new WebpFeatures();
            uint fileSize = this.ReadChunkSize();

            // The first byte contains information about the image features used.
            int imageFeatures = this.currentStream.ReadByte();
            if (imageFeatures == -1)
            {
                WebpThrowHelper.ThrowInvalidImageContentException("VP8X header doe not contain enough data");
            }

            // The first two bit of it are reserved and should be 0.
            if (imageFeatures >> 6 != 0)
            {
                WebpThrowHelper.ThrowImageFormatException("first two bits of the VP8X header are expected to be zero");
            }

            // If bit 3 is set, a ICC Profile Chunk should be present.
            features.IccProfile = (imageFeatures & (1 << 5)) != 0;

            // If bit 4 is set, any of the frames of the image contain transparency information ("alpha" chunk).
            features.Alpha = (imageFeatures & (1 << 4)) != 0;

            // If bit 5 is set, a EXIF metadata should be present.
            features.ExifProfile = (imageFeatures & (1 << 3)) != 0;

            // If bit 6 is set, XMP metadata should be present.
            features.XmpMetaData = (imageFeatures & (1 << 2)) != 0;

            // If bit 7 is set, animation should be present.
            features.Animation = (imageFeatures & (1 << 1)) != 0;

            // 3 reserved bytes should follow which are supposed to be zero.
            int bytesRead = this.currentStream.Read(this.buffer, 0, 3);
            if (bytesRead != 3)
            {
                WebpThrowHelper.ThrowInvalidImageContentException("VP8X header does not contain enough data");
            }

            if (this.buffer[0] != 0 || this.buffer[1] != 0 || this.buffer[2] != 0)
            {
                WebpThrowHelper.ThrowImageFormatException("reserved bytes should be zero");
            }

            // 3 bytes for the width.
            bytesRead = this.currentStream.Read(this.buffer, 0, 3);
            if (bytesRead != 3)
            {
                WebpThrowHelper.ThrowInvalidImageContentException("VP8 header does not contain enough data to read the width");
            }

            this.buffer[3] = 0;
            uint width = (uint)BinaryPrimitives.ReadInt32LittleEndian(this.buffer) + 1;

            // 3 bytes for the height.
            bytesRead = this.currentStream.Read(this.buffer, 0, 3);
            if (bytesRead != 3)
            {
                WebpThrowHelper.ThrowInvalidImageContentException("VP8 header does not contain enough data to read the height");
            }

            this.buffer[3] = 0;
            uint height = (uint)BinaryPrimitives.ReadInt32LittleEndian(this.buffer) + 1;

            // Read all the chunks in the order they occur.
            var info = new WebpImageInfo();
            while (this.currentStream.Position < this.currentStream.Length)
            {
                WebpChunkType chunkType = this.ReadChunkType();
                if (chunkType == WebpChunkType.Vp8)
                {
                    info = this.ReadVp8Header(features);
                }
                else if (chunkType == WebpChunkType.Vp8L)
                {
                    info = this.ReadVp8LHeader(features);
                }
                else if (IsOptionalVp8XChunk(chunkType))
                {
                    this.ParseOptionalExtendedChunks(chunkType, features);
                }
                else
                {
                    WebpThrowHelper.ThrowImageFormatException("Unexpected chunk followed VP8X header");
                }
            }

            if (features.Animation)
            {
                // TODO: Animations are not yet supported.
                return new WebpImageInfo() { Width = width, Height = height, Features = features };
            }

            return info;
        }

        /// <summary>
        /// Reads the header of a lossy webp image.
        /// </summary>
        /// <param name="features">Webp features.</param>
        /// <returns>Information about this webp image.</returns>
        private WebpImageInfo ReadVp8Header(WebpFeatures features = null)
        {
            this.webpMetadata.FileFormat = WebpFileFormatType.Lossy;

            // VP8 data size (not including this 4 bytes).
            int bytesRead = this.currentStream.Read(this.buffer, 0, 4);
            if (bytesRead != 4)
            {
                WebpThrowHelper.ThrowInvalidImageContentException("Not enough data to read the VP8 data size");
            }

            uint dataSize = BinaryPrimitives.ReadUInt32LittleEndian(this.buffer);

            // remaining counts the available image data payload.
            uint remaining = dataSize;

            // Paragraph 9.1 https://tools.ietf.org/html/rfc6386#page-30
            // Frame tag that contains four fields:
            // - A 1-bit frame type (0 for key frames, 1 for interframes).
            // - A 3-bit version number.
            // - A 1-bit show_frame flag.
            // - A 19-bit field containing the size of the first data partition in bytes.
            bytesRead = this.currentStream.Read(this.buffer, 0, 3);
            if (bytesRead != 3)
            {
                WebpThrowHelper.ThrowInvalidImageContentException("Not enough data to read the VP8 frame tag");
            }

            uint frameTag = (uint)(this.buffer[0] | (this.buffer[1] << 8) | (this.buffer[2] << 16));
            remaining -= 3;
            bool isNoKeyFrame = (frameTag & 0x1) == 1;
            if (isNoKeyFrame)
            {
                WebpThrowHelper.ThrowImageFormatException("VP8 header indicates the image is not a key frame");
            }

            uint version = (frameTag >> 1) & 0x7;
            if (version > 3)
            {
                WebpThrowHelper.ThrowImageFormatException($"VP8 header indicates unknown profile {version}");
            }

            bool invisibleFrame = ((frameTag >> 4) & 0x1) == 0;
            if (invisibleFrame)
            {
                WebpThrowHelper.ThrowImageFormatException("VP8 header indicates that the first frame is invisible");
            }

            uint partitionLength = frameTag >> 5;
            if (partitionLength > dataSize)
            {
                WebpThrowHelper.ThrowImageFormatException("VP8 header contains inconsistent size information");
            }

            // Check for VP8 magic bytes.
            bytesRead = this.currentStream.Read(this.buffer, 0, 3);
            if (bytesRead != 3)
            {
                WebpThrowHelper.ThrowInvalidImageContentException("Not enough data to read the VP8 magic bytes");
            }

            if (!this.buffer.AsSpan(0, 3).SequenceEqual(WebpConstants.Vp8HeaderMagicBytes))
            {
                WebpThrowHelper.ThrowImageFormatException("VP8 magic bytes not found");
            }

            bytesRead = this.currentStream.Read(this.buffer, 0, 4);
            if (bytesRead != 4)
            {
                WebpThrowHelper.ThrowInvalidImageContentException("VP8 header does not contain enough data to read the image width and height");
            }

            uint tmp = (uint)BinaryPrimitives.ReadInt16LittleEndian(this.buffer);
            uint width = tmp & 0x3fff;
            sbyte xScale = (sbyte)(tmp >> 6);
            tmp = (uint)BinaryPrimitives.ReadInt16LittleEndian(this.buffer.AsSpan(2));
            uint height = tmp & 0x3fff;
            sbyte yScale = (sbyte)(tmp >> 6);
            remaining -= 7;
            if (width == 0 || height == 0)
            {
                WebpThrowHelper.ThrowImageFormatException("width or height can not be zero");
            }

            if (partitionLength > remaining)
            {
                WebpThrowHelper.ThrowImageFormatException("bad partition length");
            }

            var vp8FrameHeader = new Vp8FrameHeader()
            {
                KeyFrame = true,
                Profile = (sbyte)version,
                PartitionLength = partitionLength
            };

            var bitReader = new Vp8BitReader(
                this.currentStream,
                remaining,
                this.memoryAllocator,
                partitionLength)
            {
                Remaining = remaining
            };

            return new WebpImageInfo()
            {
                Width = width,
                Height = height,
                XScale = xScale,
                YScale = yScale,
                BitsPerPixel = features?.Alpha == true ? WebpBitsPerPixel.Pixel32 : WebpBitsPerPixel.Pixel24,
                IsLossless = false,
                Features = features,
                Vp8Profile = (sbyte)version,
                Vp8FrameHeader = vp8FrameHeader,
                Vp8BitReader = bitReader
            };
        }

        /// <summary>
        /// Reads the header of a lossless webp image.
        /// </summary>
        /// <param name="features">Webp image features.</param>
        /// <returns>Information about this image.</returns>
        private WebpImageInfo ReadVp8LHeader(WebpFeatures features = null)
        {
            this.webpMetadata.FileFormat = WebpFileFormatType.Lossless;

            // VP8 data size.
            uint imageDataSize = this.ReadChunkSize();

            var bitReader = new Vp8LBitReader(this.currentStream, imageDataSize, this.memoryAllocator);

            // One byte signature, should be 0x2f.
            uint signature = bitReader.ReadValue(8);
            if (signature != WebpConstants.Vp8LHeaderMagicByte)
            {
                WebpThrowHelper.ThrowImageFormatException("Invalid VP8L signature");
            }

            // The first 28 bits of the bitstream specify the width and height of the image.
            uint width = bitReader.ReadValue(WebpConstants.Vp8LImageSizeBits) + 1;
            uint height = bitReader.ReadValue(WebpConstants.Vp8LImageSizeBits) + 1;
            if (width == 0 || height == 0)
            {
                WebpThrowHelper.ThrowImageFormatException("invalid width or height read");
            }

            // The alphaIsUsed flag should be set to 0 when all alpha values are 255 in the picture, and 1 otherwise.
            // TODO: this flag value is not used yet
            bool alphaIsUsed = bitReader.ReadBit();

            // The next 3 bits are the version. The version number is a 3 bit code that must be set to 0.
            // Any other value should be treated as an error.
            uint version = bitReader.ReadValue(WebpConstants.Vp8LVersionBits);
            if (version != 0)
            {
                WebpThrowHelper.ThrowNotSupportedException($"Unexpected version number {version} found in VP8L header");
            }

            return new WebpImageInfo()
            {
                Width = width,
                Height = height,
                BitsPerPixel = WebpBitsPerPixel.Pixel32,
                IsLossless = true,
                Features = features,
                Vp8LBitReader = bitReader
            };
        }

        /// <summary>
        /// Parses optional VP8X chunks, which can be ICCP, XMP, ANIM or ALPH chunks.
>>>>>>> 6061063f
        /// </summary>
        /// <param name="chunkType">The chunk type.</param>
        /// <param name="features">The webp image features.</param>
        /// <param name="ignoreAlpha">For identify, the alpha data should not be read.</param>
        /// <returns>true, if animation chunk was found.</returns>
        private bool ParseOptionalExtendedChunks(WebpChunkType chunkType, WebpFeatures features, bool ignoreAlpha)
        {
            int bytesRead;
            switch (chunkType)
            {
                case WebpChunkType.Iccp:
<<<<<<< HEAD
                    uint iccpChunkSize = WebpChunkParsingUtils.ReadChunkSize(this.currentStream, this.buffer);
                    if (this.IgnoreMetadata)
                    {
                        this.currentStream.Skip((int)iccpChunkSize);
                    }
                    else
                    {
                        byte[] iccpData = new byte[iccpChunkSize];
                        bytesRead = this.currentStream.Read(iccpData, 0, (int)iccpChunkSize);
                        if (bytesRead != iccpChunkSize)
                        {
                            WebpThrowHelper.ThrowImageFormatException("Could not read enough data for ICCP profile");
                        }

                        var profile = new IccProfile(iccpData);
                        if (profile.CheckIsValid())
                        {
                            this.Metadata.IccProfile = profile;
                        }
                    }

                    break;

                case WebpChunkType.Exif:
                    uint exifChunkSize = WebpChunkParsingUtils.ReadChunkSize(this.currentStream, this.buffer);
                    if (this.IgnoreMetadata)
                    {
                        this.currentStream.Skip((int)exifChunkSize);
                    }
                    else
                    {
                        byte[] exifData = new byte[exifChunkSize];
                        bytesRead = this.currentStream.Read(exifData, 0, (int)exifChunkSize);
                        if (bytesRead != exifChunkSize)
                        {
                            WebpThrowHelper.ThrowImageFormatException("Could not read enough data for the EXIF profile");
                        }

                        var profile = new ExifProfile(exifData);
                        this.Metadata.ExifProfile = profile;
                    }

                    break;

                case WebpChunkType.Xmp:
                    uint xmpChunkSize = WebpChunkParsingUtils.ReadChunkSize(this.currentStream, this.buffer);
                    if (this.IgnoreMetadata)
                    {
                        this.currentStream.Skip((int)xmpChunkSize);
                    }
                    else
                    {
                        byte[] xmpData = new byte[xmpChunkSize];
                        bytesRead = this.currentStream.Read(xmpData, 0, (int)xmpChunkSize);
                        if (bytesRead != xmpChunkSize)
                        {
                            WebpThrowHelper.ThrowImageFormatException("Could not read enough data for the XMP profile");
                        }

                        var profile = new XmpProfile(xmpData);
                        this.Metadata.XmpProfile = profile;
                    }

=======
                    this.ReadIccProfile();
                    break;

                case WebpChunkType.Exif:
                    this.ReadExifProfile();
                    break;

                case WebpChunkType.Xmp:
                    this.ReadXmpProfile();
>>>>>>> 6061063f
                    break;

                case WebpChunkType.AnimationParameter:
                    features.Animation = true;
                    uint animationChunkSize = WebpChunkParsingUtils.ReadChunkSize(this.currentStream, this.buffer);
                    byte blue = (byte)this.currentStream.ReadByte();
                    byte green = (byte)this.currentStream.ReadByte();
                    byte red = (byte)this.currentStream.ReadByte();
                    byte alpha = (byte)this.currentStream.ReadByte();
                    features.AnimationBackgroundColor = new Color(new Rgba32(red, green, blue, alpha));
                    this.currentStream.Read(this.buffer, 0, 2);
                    features.AnimationLoopCount = BinaryPrimitives.ReadUInt16LittleEndian(this.buffer);
                    return true;

                case WebpChunkType.Alpha:
                    uint alphaChunkSize = WebpChunkParsingUtils.ReadChunkSize(this.currentStream, this.buffer);
                    if (ignoreAlpha)
                    {
                        this.currentStream.Skip((int)alphaChunkSize);
                        break;
                    }

                    features.AlphaChunkHeader = (byte)this.currentStream.ReadByte();
                    int alphaDataSize = (int)(alphaChunkSize - 1);
<<<<<<< HEAD
                    this.AlphaData = this.memoryAllocator.Allocate<byte>(alphaDataSize);
                    Span<byte> alphaData = this.AlphaData.GetSpan();
                    this.currentStream.Read(alphaData, 0, alphaDataSize);
=======
                    features.AlphaData = this.memoryAllocator.Allocate<byte>(alphaDataSize);
                    int bytesRead = this.currentStream.Read(features.AlphaData.Memory.Span, 0, alphaDataSize);
                    if (bytesRead != alphaDataSize)
                    {
                        WebpThrowHelper.ThrowInvalidImageContentException("Not enough data to read the alpha chunk");
                    }

>>>>>>> 6061063f
                    break;
                default:
                    WebpThrowHelper.ThrowImageFormatException("Unexpected chunk followed VP8X header");
                    break;
            }

            return false;
        }

        /// <summary>
        /// Reads the optional metadata EXIF of XMP profiles, which can follow the image data.
        /// </summary>
        private void ReadOptionalMetadata()
        {
            if (!this.IgnoreMetadata && this.webImageInfo.Features != null && (this.webImageInfo.Features.ExifProfile || this.webImageInfo.Features.XmpMetaData))
            {
<<<<<<< HEAD
                // The spec states, that the EXIF and XMP should come after the image data, but it seems some encoders store them
                // in the VP8X chunk before the image data. Make sure there is still data to read here.
                if (this.currentStream.Position == this.currentStream.Length)
                {
                    return;
                }

                WebpChunkType chunkType = WebpChunkParsingUtils.ReadChunkType(this.currentStream, this.buffer);
                WebpChunkParsingUtils.ParseOptionalChunks(this.currentStream, chunkType, this.Metadata, this.IgnoreMetadata, this.buffer);
=======
                return;
            }

            long streamLength = this.currentStream.Length;
            while (this.currentStream.Position < streamLength)
            {
                // Read chunk header.
                WebpChunkType chunkType = this.ReadChunkType();
                if (chunkType == WebpChunkType.Exif && this.Metadata.ExifProfile == null)
                {
                    this.ReadExifProfile();
                }
                else if (chunkType == WebpChunkType.Xmp && this.Metadata.XmpProfile == null)
                {
                    this.ReadXmpProfile();
                }
                else
                {
                    // Skip duplicate XMP or EXIF chunk.
                    uint chunkLength = this.ReadChunkSize();
                    this.currentStream.Skip((int)chunkLength);
                }
            }
        }

        /// <summary>
        /// Reads the EXIF profile from the stream.
        /// </summary>
        private void ReadExifProfile()
        {
            uint exifChunkSize = this.ReadChunkSize();
            if (this.IgnoreMetadata)
            {
                this.currentStream.Skip((int)exifChunkSize);
            }
            else
            {
                byte[] exifData = new byte[exifChunkSize];
                int bytesRead = this.currentStream.Read(exifData, 0, (int)exifChunkSize);
                if (bytesRead != exifChunkSize)
                {
                    // Ignore invalid chunk.
                    return;
                }

                var profile = new ExifProfile(exifData);
                this.Metadata.ExifProfile = profile;
            }
        }

        /// <summary>
        /// Reads the XMP profile the stream.
        /// </summary>
        private void ReadXmpProfile()
        {
            uint xmpChunkSize = this.ReadChunkSize();
            if (this.IgnoreMetadata)
            {
                this.currentStream.Skip((int)xmpChunkSize);
            }
            else
            {
                byte[] xmpData = new byte[xmpChunkSize];
                int bytesRead = this.currentStream.Read(xmpData, 0, (int)xmpChunkSize);
                if (bytesRead != xmpChunkSize)
                {
                    // Ignore invalid chunk.
                    return;
                }

                var profile = new XmpProfile(xmpData);
                this.Metadata.XmpProfile = profile;
            }
        }

        /// <summary>
        /// Reads the ICCP chunk from the stream.
        /// </summary>
        private void ReadIccProfile()
        {
            uint iccpChunkSize = this.ReadChunkSize();
            if (this.IgnoreMetadata)
            {
                this.currentStream.Skip((int)iccpChunkSize);
            }
            else
            {
                byte[] iccpData = new byte[iccpChunkSize];
                int bytesRead = this.currentStream.Read(iccpData, 0, (int)iccpChunkSize);
                if (bytesRead != iccpChunkSize)
                {
                    WebpThrowHelper.ThrowInvalidImageContentException("Not enough data to read the iccp chunk");
                }

                var profile = new IccProfile(iccpData);
                if (profile.CheckIsValid())
                {
                    this.Metadata.IccProfile = profile;
                }
            }
        }

        /// <summary>
        /// Identifies the chunk type from the chunk.
        /// </summary>
        /// <exception cref="ImageFormatException">
        /// Thrown if the input stream is not valid.
        /// </exception>
        private WebpChunkType ReadChunkType()
        {
            if (this.currentStream.Read(this.buffer, 0, 4) == 4)
            {
                var chunkType = (WebpChunkType)BinaryPrimitives.ReadUInt32BigEndian(this.buffer);
                return chunkType;
>>>>>>> 6061063f
            }
        }

        /// <inheritdoc/>
        public void Dispose() => this.AlphaData?.Dispose();
    }
}<|MERGE_RESOLUTION|>--- conflicted
+++ resolved
@@ -103,28 +103,12 @@
 
                 using (this.webImageInfo = this.ReadVp8Info())
                 {
-<<<<<<< HEAD
-                    using var animationDecoder = new WebpAnimationDecoder(this.memoryAllocator, this.Configuration, this.DecodingMode);
-                    return animationDecoder.Decode<TPixel>(stream, this.webImageInfo.Features, this.webImageInfo.Width, this.webImageInfo.Height, fileSize);
-                }
-
-                var image = new Image<TPixel>(this.Configuration, (int)this.webImageInfo.Width, (int)this.webImageInfo.Height, this.Metadata);
-                Buffer2D<TPixel> pixels = image.GetRootFramePixelBuffer();
-
-                if (this.webImageInfo.IsLossless)
-                {
-                    var losslessDecoder = new WebpLosslessDecoder(this.webImageInfo.Vp8LBitReader, this.memoryAllocator, this.Configuration);
-                    losslessDecoder.Decode(pixels, image.Width, image.Height);
-                }
-                else
-                {
-                    var lossyDecoder = new WebpLossyDecoder(this.webImageInfo.Vp8BitReader, this.memoryAllocator, this.Configuration);
-                    lossyDecoder.Decode(pixels, image.Width, image.Height, this.webImageInfo, this.AlphaData);
-                }
-
-                // There can be optional chunks after the image data, like EXIF and XMP.
-                this.ReadOptionalMetadata();
-=======
+                    if (this.webImageInfo.Features is { Animation: true })
+                    {
+                        using var animationDecoder = new WebpAnimationDecoder(this.memoryAllocator, this.Configuration, this.DecodingMode);
+                        return animationDecoder.Decode<TPixel>(stream, this.webImageInfo.Features, this.webImageInfo.Width, this.webImageInfo.Height, fileSize);
+                    }
+
                     if (this.webImageInfo.Features is { Animation: true })
                     {
                         WebpThrowHelper.ThrowNotSupportedException("Animations are not supported");
@@ -140,7 +124,7 @@
                     else
                     {
                         var lossyDecoder = new WebpLossyDecoder(this.webImageInfo.Vp8BitReader, this.memoryAllocator, this.Configuration);
-                        lossyDecoder.Decode(pixels, image.Width, image.Height, this.webImageInfo);
+                        lossyDecoder.Decode(pixels, image.Width, image.Height, this.webImageInfo, this.AlphaData);
                     }
 
                     // There can be optional chunks after the image data, like EXIF and XMP.
@@ -148,7 +132,6 @@
                     {
                         this.ParseOptionalChunks(this.webImageInfo.Features);
                     }
->>>>>>> 6061063f
 
                     return image;
                 }
@@ -245,381 +228,23 @@
                     return webpInfos;
                 default:
                     WebpThrowHelper.ThrowImageFormatException("Unrecognized VP8 header");
-<<<<<<< HEAD
-                    return new WebpImageInfo(); // This return will never be reached, because throw helper will throw an exception.
-            }
-        }
-
-        /// <summary>
-        /// Parses optional VP8X chunks, which can be ICCP, ANIM or ALPH chunks.
-=======
-                    return new WebpImageInfo(); // this return will never be reached, because throw helper will throw an exception.
-            }
-        }
-
-        /// <summary>
-        /// Reads an the extended webp file header. An extended file header consists of:
-        /// - A 'VP8X' chunk with information about features used in the file.
-        /// - An optional 'ICCP' chunk with color profile.
-        /// - An optional 'XMP' chunk with metadata.
-        /// - An optional 'ANIM' chunk with animation control data.
-        /// - An optional 'ALPH' chunk with alpha channel data.
-        /// After the image header, image data will follow. After that optional image metadata chunks (EXIF and XMP) can follow.
-        /// </summary>
-        /// <returns>Information about this webp image.</returns>
-        private WebpImageInfo ReadVp8XHeader()
-        {
-            var features = new WebpFeatures();
-            uint fileSize = this.ReadChunkSize();
-
-            // The first byte contains information about the image features used.
-            int imageFeatures = this.currentStream.ReadByte();
-            if (imageFeatures == -1)
-            {
-                WebpThrowHelper.ThrowInvalidImageContentException("VP8X header doe not contain enough data");
-            }
-
-            // The first two bit of it are reserved and should be 0.
-            if (imageFeatures >> 6 != 0)
-            {
-                WebpThrowHelper.ThrowImageFormatException("first two bits of the VP8X header are expected to be zero");
-            }
-
-            // If bit 3 is set, a ICC Profile Chunk should be present.
-            features.IccProfile = (imageFeatures & (1 << 5)) != 0;
-
-            // If bit 4 is set, any of the frames of the image contain transparency information ("alpha" chunk).
-            features.Alpha = (imageFeatures & (1 << 4)) != 0;
-
-            // If bit 5 is set, a EXIF metadata should be present.
-            features.ExifProfile = (imageFeatures & (1 << 3)) != 0;
-
-            // If bit 6 is set, XMP metadata should be present.
-            features.XmpMetaData = (imageFeatures & (1 << 2)) != 0;
-
-            // If bit 7 is set, animation should be present.
-            features.Animation = (imageFeatures & (1 << 1)) != 0;
-
-            // 3 reserved bytes should follow which are supposed to be zero.
-            int bytesRead = this.currentStream.Read(this.buffer, 0, 3);
-            if (bytesRead != 3)
-            {
-                WebpThrowHelper.ThrowInvalidImageContentException("VP8X header does not contain enough data");
-            }
-
-            if (this.buffer[0] != 0 || this.buffer[1] != 0 || this.buffer[2] != 0)
-            {
-                WebpThrowHelper.ThrowImageFormatException("reserved bytes should be zero");
-            }
-
-            // 3 bytes for the width.
-            bytesRead = this.currentStream.Read(this.buffer, 0, 3);
-            if (bytesRead != 3)
-            {
-                WebpThrowHelper.ThrowInvalidImageContentException("VP8 header does not contain enough data to read the width");
-            }
-
-            this.buffer[3] = 0;
-            uint width = (uint)BinaryPrimitives.ReadInt32LittleEndian(this.buffer) + 1;
-
-            // 3 bytes for the height.
-            bytesRead = this.currentStream.Read(this.buffer, 0, 3);
-            if (bytesRead != 3)
-            {
-                WebpThrowHelper.ThrowInvalidImageContentException("VP8 header does not contain enough data to read the height");
-            }
-
-            this.buffer[3] = 0;
-            uint height = (uint)BinaryPrimitives.ReadInt32LittleEndian(this.buffer) + 1;
-
-            // Read all the chunks in the order they occur.
-            var info = new WebpImageInfo();
-            while (this.currentStream.Position < this.currentStream.Length)
-            {
-                WebpChunkType chunkType = this.ReadChunkType();
-                if (chunkType == WebpChunkType.Vp8)
-                {
-                    info = this.ReadVp8Header(features);
-                }
-                else if (chunkType == WebpChunkType.Vp8L)
-                {
-                    info = this.ReadVp8LHeader(features);
-                }
-                else if (IsOptionalVp8XChunk(chunkType))
-                {
-                    this.ParseOptionalExtendedChunks(chunkType, features);
-                }
-                else
-                {
-                    WebpThrowHelper.ThrowImageFormatException("Unexpected chunk followed VP8X header");
-                }
-            }
-
-            if (features.Animation)
-            {
-                // TODO: Animations are not yet supported.
-                return new WebpImageInfo() { Width = width, Height = height, Features = features };
-            }
-
-            return info;
-        }
-
-        /// <summary>
-        /// Reads the header of a lossy webp image.
-        /// </summary>
-        /// <param name="features">Webp features.</param>
-        /// <returns>Information about this webp image.</returns>
-        private WebpImageInfo ReadVp8Header(WebpFeatures features = null)
-        {
-            this.webpMetadata.FileFormat = WebpFileFormatType.Lossy;
-
-            // VP8 data size (not including this 4 bytes).
-            int bytesRead = this.currentStream.Read(this.buffer, 0, 4);
-            if (bytesRead != 4)
-            {
-                WebpThrowHelper.ThrowInvalidImageContentException("Not enough data to read the VP8 data size");
-            }
-
-            uint dataSize = BinaryPrimitives.ReadUInt32LittleEndian(this.buffer);
-
-            // remaining counts the available image data payload.
-            uint remaining = dataSize;
-
-            // Paragraph 9.1 https://tools.ietf.org/html/rfc6386#page-30
-            // Frame tag that contains four fields:
-            // - A 1-bit frame type (0 for key frames, 1 for interframes).
-            // - A 3-bit version number.
-            // - A 1-bit show_frame flag.
-            // - A 19-bit field containing the size of the first data partition in bytes.
-            bytesRead = this.currentStream.Read(this.buffer, 0, 3);
-            if (bytesRead != 3)
-            {
-                WebpThrowHelper.ThrowInvalidImageContentException("Not enough data to read the VP8 frame tag");
-            }
-
-            uint frameTag = (uint)(this.buffer[0] | (this.buffer[1] << 8) | (this.buffer[2] << 16));
-            remaining -= 3;
-            bool isNoKeyFrame = (frameTag & 0x1) == 1;
-            if (isNoKeyFrame)
-            {
-                WebpThrowHelper.ThrowImageFormatException("VP8 header indicates the image is not a key frame");
-            }
-
-            uint version = (frameTag >> 1) & 0x7;
-            if (version > 3)
-            {
-                WebpThrowHelper.ThrowImageFormatException($"VP8 header indicates unknown profile {version}");
-            }
-
-            bool invisibleFrame = ((frameTag >> 4) & 0x1) == 0;
-            if (invisibleFrame)
-            {
-                WebpThrowHelper.ThrowImageFormatException("VP8 header indicates that the first frame is invisible");
-            }
-
-            uint partitionLength = frameTag >> 5;
-            if (partitionLength > dataSize)
-            {
-                WebpThrowHelper.ThrowImageFormatException("VP8 header contains inconsistent size information");
-            }
-
-            // Check for VP8 magic bytes.
-            bytesRead = this.currentStream.Read(this.buffer, 0, 3);
-            if (bytesRead != 3)
-            {
-                WebpThrowHelper.ThrowInvalidImageContentException("Not enough data to read the VP8 magic bytes");
-            }
-
-            if (!this.buffer.AsSpan(0, 3).SequenceEqual(WebpConstants.Vp8HeaderMagicBytes))
-            {
-                WebpThrowHelper.ThrowImageFormatException("VP8 magic bytes not found");
-            }
-
-            bytesRead = this.currentStream.Read(this.buffer, 0, 4);
-            if (bytesRead != 4)
-            {
-                WebpThrowHelper.ThrowInvalidImageContentException("VP8 header does not contain enough data to read the image width and height");
-            }
-
-            uint tmp = (uint)BinaryPrimitives.ReadInt16LittleEndian(this.buffer);
-            uint width = tmp & 0x3fff;
-            sbyte xScale = (sbyte)(tmp >> 6);
-            tmp = (uint)BinaryPrimitives.ReadInt16LittleEndian(this.buffer.AsSpan(2));
-            uint height = tmp & 0x3fff;
-            sbyte yScale = (sbyte)(tmp >> 6);
-            remaining -= 7;
-            if (width == 0 || height == 0)
-            {
-                WebpThrowHelper.ThrowImageFormatException("width or height can not be zero");
-            }
-
-            if (partitionLength > remaining)
-            {
-                WebpThrowHelper.ThrowImageFormatException("bad partition length");
-            }
-
-            var vp8FrameHeader = new Vp8FrameHeader()
-            {
-                KeyFrame = true,
-                Profile = (sbyte)version,
-                PartitionLength = partitionLength
-            };
-
-            var bitReader = new Vp8BitReader(
-                this.currentStream,
-                remaining,
-                this.memoryAllocator,
-                partitionLength)
-            {
-                Remaining = remaining
-            };
-
-            return new WebpImageInfo()
-            {
-                Width = width,
-                Height = height,
-                XScale = xScale,
-                YScale = yScale,
-                BitsPerPixel = features?.Alpha == true ? WebpBitsPerPixel.Pixel32 : WebpBitsPerPixel.Pixel24,
-                IsLossless = false,
-                Features = features,
-                Vp8Profile = (sbyte)version,
-                Vp8FrameHeader = vp8FrameHeader,
-                Vp8BitReader = bitReader
-            };
-        }
-
-        /// <summary>
-        /// Reads the header of a lossless webp image.
-        /// </summary>
-        /// <param name="features">Webp image features.</param>
-        /// <returns>Information about this image.</returns>
-        private WebpImageInfo ReadVp8LHeader(WebpFeatures features = null)
-        {
-            this.webpMetadata.FileFormat = WebpFileFormatType.Lossless;
-
-            // VP8 data size.
-            uint imageDataSize = this.ReadChunkSize();
-
-            var bitReader = new Vp8LBitReader(this.currentStream, imageDataSize, this.memoryAllocator);
-
-            // One byte signature, should be 0x2f.
-            uint signature = bitReader.ReadValue(8);
-            if (signature != WebpConstants.Vp8LHeaderMagicByte)
-            {
-                WebpThrowHelper.ThrowImageFormatException("Invalid VP8L signature");
-            }
-
-            // The first 28 bits of the bitstream specify the width and height of the image.
-            uint width = bitReader.ReadValue(WebpConstants.Vp8LImageSizeBits) + 1;
-            uint height = bitReader.ReadValue(WebpConstants.Vp8LImageSizeBits) + 1;
-            if (width == 0 || height == 0)
-            {
-                WebpThrowHelper.ThrowImageFormatException("invalid width or height read");
-            }
-
-            // The alphaIsUsed flag should be set to 0 when all alpha values are 255 in the picture, and 1 otherwise.
-            // TODO: this flag value is not used yet
-            bool alphaIsUsed = bitReader.ReadBit();
-
-            // The next 3 bits are the version. The version number is a 3 bit code that must be set to 0.
-            // Any other value should be treated as an error.
-            uint version = bitReader.ReadValue(WebpConstants.Vp8LVersionBits);
-            if (version != 0)
-            {
-                WebpThrowHelper.ThrowNotSupportedException($"Unexpected version number {version} found in VP8L header");
-            }
-
-            return new WebpImageInfo()
-            {
-                Width = width,
-                Height = height,
-                BitsPerPixel = WebpBitsPerPixel.Pixel32,
-                IsLossless = true,
-                Features = features,
-                Vp8LBitReader = bitReader
-            };
+                    return
+                        new WebpImageInfo(); // this return will never be reached, because throw helper will throw an exception.
+            }
         }
 
         /// <summary>
         /// Parses optional VP8X chunks, which can be ICCP, XMP, ANIM or ALPH chunks.
->>>>>>> 6061063f
         /// </summary>
         /// <param name="chunkType">The chunk type.</param>
         /// <param name="features">The webp image features.</param>
         /// <param name="ignoreAlpha">For identify, the alpha data should not be read.</param>
-        /// <returns>true, if animation chunk was found.</returns>
+        /// <returns>true, if its a alpha chunk.</returns>
         private bool ParseOptionalExtendedChunks(WebpChunkType chunkType, WebpFeatures features, bool ignoreAlpha)
         {
-            int bytesRead;
             switch (chunkType)
             {
                 case WebpChunkType.Iccp:
-<<<<<<< HEAD
-                    uint iccpChunkSize = WebpChunkParsingUtils.ReadChunkSize(this.currentStream, this.buffer);
-                    if (this.IgnoreMetadata)
-                    {
-                        this.currentStream.Skip((int)iccpChunkSize);
-                    }
-                    else
-                    {
-                        byte[] iccpData = new byte[iccpChunkSize];
-                        bytesRead = this.currentStream.Read(iccpData, 0, (int)iccpChunkSize);
-                        if (bytesRead != iccpChunkSize)
-                        {
-                            WebpThrowHelper.ThrowImageFormatException("Could not read enough data for ICCP profile");
-                        }
-
-                        var profile = new IccProfile(iccpData);
-                        if (profile.CheckIsValid())
-                        {
-                            this.Metadata.IccProfile = profile;
-                        }
-                    }
-
-                    break;
-
-                case WebpChunkType.Exif:
-                    uint exifChunkSize = WebpChunkParsingUtils.ReadChunkSize(this.currentStream, this.buffer);
-                    if (this.IgnoreMetadata)
-                    {
-                        this.currentStream.Skip((int)exifChunkSize);
-                    }
-                    else
-                    {
-                        byte[] exifData = new byte[exifChunkSize];
-                        bytesRead = this.currentStream.Read(exifData, 0, (int)exifChunkSize);
-                        if (bytesRead != exifChunkSize)
-                        {
-                            WebpThrowHelper.ThrowImageFormatException("Could not read enough data for the EXIF profile");
-                        }
-
-                        var profile = new ExifProfile(exifData);
-                        this.Metadata.ExifProfile = profile;
-                    }
-
-                    break;
-
-                case WebpChunkType.Xmp:
-                    uint xmpChunkSize = WebpChunkParsingUtils.ReadChunkSize(this.currentStream, this.buffer);
-                    if (this.IgnoreMetadata)
-                    {
-                        this.currentStream.Skip((int)xmpChunkSize);
-                    }
-                    else
-                    {
-                        byte[] xmpData = new byte[xmpChunkSize];
-                        bytesRead = this.currentStream.Read(xmpData, 0, (int)xmpChunkSize);
-                        if (bytesRead != xmpChunkSize)
-                        {
-                            WebpThrowHelper.ThrowImageFormatException("Could not read enough data for the XMP profile");
-                        }
-
-                        var profile = new XmpProfile(xmpData);
-                        this.Metadata.XmpProfile = profile;
-                    }
-
-=======
                     this.ReadIccProfile();
                     break;
 
@@ -629,44 +254,14 @@
 
                 case WebpChunkType.Xmp:
                     this.ReadXmpProfile();
->>>>>>> 6061063f
                     break;
 
                 case WebpChunkType.AnimationParameter:
-                    features.Animation = true;
-                    uint animationChunkSize = WebpChunkParsingUtils.ReadChunkSize(this.currentStream, this.buffer);
-                    byte blue = (byte)this.currentStream.ReadByte();
-                    byte green = (byte)this.currentStream.ReadByte();
-                    byte red = (byte)this.currentStream.ReadByte();
-                    byte alpha = (byte)this.currentStream.ReadByte();
-                    features.AnimationBackgroundColor = new Color(new Rgba32(red, green, blue, alpha));
-                    this.currentStream.Read(this.buffer, 0, 2);
-                    features.AnimationLoopCount = BinaryPrimitives.ReadUInt16LittleEndian(this.buffer);
+                    this.ReadAnimationParameters(features);
                     return true;
 
                 case WebpChunkType.Alpha:
-                    uint alphaChunkSize = WebpChunkParsingUtils.ReadChunkSize(this.currentStream, this.buffer);
-                    if (ignoreAlpha)
-                    {
-                        this.currentStream.Skip((int)alphaChunkSize);
-                        break;
-                    }
-
-                    features.AlphaChunkHeader = (byte)this.currentStream.ReadByte();
-                    int alphaDataSize = (int)(alphaChunkSize - 1);
-<<<<<<< HEAD
-                    this.AlphaData = this.memoryAllocator.Allocate<byte>(alphaDataSize);
-                    Span<byte> alphaData = this.AlphaData.GetSpan();
-                    this.currentStream.Read(alphaData, 0, alphaDataSize);
-=======
-                    features.AlphaData = this.memoryAllocator.Allocate<byte>(alphaDataSize);
-                    int bytesRead = this.currentStream.Read(features.AlphaData.Memory.Span, 0, alphaDataSize);
-                    if (bytesRead != alphaDataSize)
-                    {
-                        WebpThrowHelper.ThrowInvalidImageContentException("Not enough data to read the alpha chunk");
-                    }
-
->>>>>>> 6061063f
+                    this.ReadAlphaData(features, ignoreAlpha);
                     break;
                 default:
                     WebpThrowHelper.ThrowImageFormatException("Unexpected chunk followed VP8X header");
@@ -679,21 +274,11 @@
         /// <summary>
         /// Reads the optional metadata EXIF of XMP profiles, which can follow the image data.
         /// </summary>
-        private void ReadOptionalMetadata()
-        {
-            if (!this.IgnoreMetadata && this.webImageInfo.Features != null && (this.webImageInfo.Features.ExifProfile || this.webImageInfo.Features.XmpMetaData))
-            {
-<<<<<<< HEAD
-                // The spec states, that the EXIF and XMP should come after the image data, but it seems some encoders store them
-                // in the VP8X chunk before the image data. Make sure there is still data to read here.
-                if (this.currentStream.Position == this.currentStream.Length)
-                {
-                    return;
-                }
-
-                WebpChunkType chunkType = WebpChunkParsingUtils.ReadChunkType(this.currentStream, this.buffer);
-                WebpChunkParsingUtils.ParseOptionalChunks(this.currentStream, chunkType, this.Metadata, this.IgnoreMetadata, this.buffer);
-=======
+        /// <param name="features">The webp features.</param>
+        private void ParseOptionalChunks(WebpFeatures features)
+        {
+            if (this.IgnoreMetadata || (features.ExifProfile == false && features.XmpMetaData == false))
+            {
                 return;
             }
 
@@ -793,6 +378,53 @@
                 {
                     this.Metadata.IccProfile = profile;
                 }
+            }
+        }
+
+        /// <summary>
+        /// Reads the animation parameters chunk from the stream.
+        /// </summary>
+        /// <param name="features">The webp features.</param>
+        private void ReadAnimationParameters(WebpFeatures features)
+        {
+            features.Animation = true;
+            uint animationChunkSize = WebpChunkParsingUtils.ReadChunkSize(this.currentStream, this.buffer);
+            byte blue = (byte)this.currentStream.ReadByte();
+            byte green = (byte)this.currentStream.ReadByte();
+            byte red = (byte)this.currentStream.ReadByte();
+            byte alpha = (byte)this.currentStream.ReadByte();
+            features.AnimationBackgroundColor = new Color(new Rgba32(red, green, blue, alpha));
+            int bytesRead = this.currentStream.Read(this.buffer, 0, 2);
+            if (bytesRead != 2)
+            {
+                WebpThrowHelper.ThrowInvalidImageContentException("Not enough data to read the animation loop count");
+            }
+
+            features.AnimationLoopCount = BinaryPrimitives.ReadUInt16LittleEndian(this.buffer);
+        }
+
+        /// <summary>
+        /// Reads the alpha data chunk data from the stream.
+        /// </summary>
+        /// <param name="features">The features.</param>
+        /// <param name="ignoreAlpha">if set to true, skips the chunk data.</param>
+        private void ReadAlphaData(WebpFeatures features, bool ignoreAlpha)
+        {
+            uint alphaChunkSize = WebpChunkParsingUtils.ReadChunkSize(this.currentStream, this.buffer);
+            if (ignoreAlpha)
+            {
+                this.currentStream.Skip((int)alphaChunkSize);
+                return;
+            }
+
+            features.AlphaChunkHeader = (byte)this.currentStream.ReadByte();
+            int alphaDataSize = (int)(alphaChunkSize - 1);
+            this.AlphaData = this.memoryAllocator.Allocate<byte>(alphaDataSize);
+            Span<byte> alphaData = this.AlphaData.GetSpan();
+            int bytesRead = this.currentStream.Read(alphaData, 0, alphaDataSize);
+            if (bytesRead != alphaDataSize)
+            {
+                WebpThrowHelper.ThrowInvalidImageContentException("Not enough data to read the alpha data from the stream");
             }
         }
 
@@ -808,8 +440,25 @@
             {
                 var chunkType = (WebpChunkType)BinaryPrimitives.ReadUInt32BigEndian(this.buffer);
                 return chunkType;
->>>>>>> 6061063f
-            }
+            }
+
+            throw new ImageFormatException("Invalid Webp data.");
+        }
+
+        /// <summary>
+        /// Reads the chunk size. If Chunk Size is odd, a single padding byte will be added to the payload,
+        /// so the chunk size will be increased by 1 in those cases.
+        /// </summary>
+        /// <returns>The chunk size in bytes.</returns>
+        private uint ReadChunkSize()
+        {
+            if (this.currentStream.Read(this.buffer, 0, 4) == 4)
+            {
+                uint chunkSize = BinaryPrimitives.ReadUInt32LittleEndian(this.buffer);
+                return (chunkSize % 2 == 0) ? chunkSize : chunkSize + 1;
+            }
+
+            throw new ImageFormatException("Invalid Webp data.");
         }
 
         /// <inheritdoc/>
