﻿<Project Sdk="Microsoft.NET.Sdk">
  <PropertyGroup>
    <OutputType>Exe</OutputType>
    <TargetFramework>net461</TargetFramework>
    <RuntimeIdentifier>win7-x64</RuntimeIdentifier>
    <AllowUnsafeBlocks>True</AllowUnsafeBlocks>
    <Prefer32Bit>false</Prefer32Bit>
    <AssemblyName>SixLabors.ImageSharp.Sandbox46</AssemblyName>
    <Description>A cross-platform library for processing of image files written in C#</Description>
    <Copyright>Copyright © James Jackson-South and contributors.</Copyright>
    <Authors>James Jackson-South and contributors</Authors>
    <Company>James Jackson-South</Company>
    <RootNamespace>SixLabors.ImageSharp.Sandbox46</RootNamespace>
  </PropertyGroup>
  <ItemGroup>
    <ProjectReference Include="..\..\src\ImageSharp.Drawing\ImageSharp.Drawing.csproj" />
    <ProjectReference Include="..\..\src\ImageSharp\ImageSharp.csproj" />
  </ItemGroup>
  <ItemGroup>
    <!--<PackageReference Include="Microsoft.NET.Test.Sdk" Version="15.0.0" />-->
<<<<<<< HEAD
    <PackageReference Include="Moq" Version="4.7.1" />
=======
    <PackageReference Include="Moq" Version="4.7.99" />
>>>>>>> cca8e6f6
    <PackageReference Include="xunit" Version="2.3.0-beta4-build3742" />
    <!--<PackageReference Include="xunit.runner.visualstudio" Version="2.2.0" />-->
  </ItemGroup>
  <ItemGroup>
    <Compile Include="..\ImageSharp.Tests\**\*.cs" Exclude="bin\**;obj\**" Link="Tests\%(RecursiveDir)%(Filename)%(Extension)" />
    <Compile Remove="..\ImageSharp.Tests\obj\**\*.cs" />
    <Compile Remove="..\ImageSharp.Tests\bin\**\*.cs" />
  </ItemGroup>
  <ItemGroup>
    <Reference Include="Microsoft.CSharp" />
  </ItemGroup>
  <ItemGroup>
    <Service Include="{82a7f48d-3b50-4b1e-b82e-3ada8210c358}" />
  </ItemGroup>
</Project><|MERGE_RESOLUTION|>--- conflicted
+++ resolved
@@ -18,11 +18,8 @@
   </ItemGroup>
   <ItemGroup>
     <!--<PackageReference Include="Microsoft.NET.Test.Sdk" Version="15.0.0" />-->
-<<<<<<< HEAD
     <PackageReference Include="Moq" Version="4.7.1" />
-=======
     <PackageReference Include="Moq" Version="4.7.99" />
->>>>>>> cca8e6f6
     <PackageReference Include="xunit" Version="2.3.0-beta4-build3742" />
     <!--<PackageReference Include="xunit.runner.visualstudio" Version="2.2.0" />-->
   </ItemGroup>
