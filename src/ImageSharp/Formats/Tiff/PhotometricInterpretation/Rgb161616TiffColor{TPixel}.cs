// Copyright (c) Six Labors.
// Licensed under the Apache License, Version 2.0.

using System;
using SixLabors.ImageSharp.Formats.Tiff.Utils;
using SixLabors.ImageSharp.Memory;
using SixLabors.ImageSharp.PixelFormats;

namespace SixLabors.ImageSharp.Formats.Tiff.PhotometricInterpretation
{
    /// <summary>
    /// Implements the 'RGB' photometric interpretation with 16 bits for each channel.
    /// </summary>
    internal class Rgb161616TiffColor<TPixel> : TiffBaseColorDecoder<TPixel>
        where TPixel : unmanaged, IPixel<TPixel>
    {
        private readonly bool isBigEndian;

        private readonly Configuration configuration;

        /// <summary>
        /// Initializes a new instance of the <see cref="Rgb161616TiffColor{TPixel}" /> class.
        /// </summary>
        /// <param name="configuration">The configuration.</param>
        /// <param name="isBigEndian">if set to <c>true</c> decodes the pixel data as big endian, otherwise as little endian.</param>
        public Rgb161616TiffColor(Configuration configuration, bool isBigEndian)
        {
            this.configuration = configuration;
            this.isBigEndian = isBigEndian;
        }

        /// <inheritdoc/>
        public override void Decode(ReadOnlySpan<byte> data, Buffer2D<TPixel> pixels, int left, int top, int width, int height)
        {
            // Note: due to an issue with netcore 2.1 and default values and unpredictable behavior with those,
            // we define our own defaults as a workaround. See: https://github.com/dotnet/runtime/issues/55623
            Rgba64 rgba = TiffUtils.Rgba64Default;
            var color = default(TPixel);
            color.FromVector4(TiffUtils.Vector4Default);

            int offset = 0;

            for (int y = top; y < top + height; y++)
            {
                Span<TPixel> pixelRow = pixels.GetRowSpan(y).Slice(left, width);

                if (this.isBigEndian)
                {
                    for (int x = 0; x < pixelRow.Length; x++)
                    {
                        ulong r = TiffUtils.ConvertToUShortBigEndian(data.Slice(offset, 2));
                        offset += 2;
                        ulong g = TiffUtils.ConvertToUShortBigEndian(data.Slice(offset, 2));
                        offset += 2;
                        ulong b = TiffUtils.ConvertToUShortBigEndian(data.Slice(offset, 2));
                        offset += 2;

                        pixelRow[x] = TiffUtils.ColorFromRgba64(rgba, r, g, b, color);
                    }
                }
                else
                {
<<<<<<< HEAD
                    for (int x = 0; x < pixelRow.Length; x++)
                    {
                        ulong r = TiffUtils.ConvertToUShortLittleEndian(data.Slice(offset, 2));
                        offset += 2;
                        ulong g = TiffUtils.ConvertToUShortLittleEndian(data.Slice(offset, 2));
                        offset += 2;
                        ulong b = TiffUtils.ConvertToUShortLittleEndian(data.Slice(offset, 2));
                        offset += 2;
=======
                    int byteCount = pixelRow.Length * 6;
                    PixelOperations<TPixel>.Instance.FromRgb48Bytes(
                        this.configuration,
                        data.Slice(offset, byteCount),
                        pixelRow,
                        pixelRow.Length);
>>>>>>> 566babfc

                    offset += byteCount;
                }
            }
        }
    }
}<|MERGE_RESOLUTION|>--- conflicted
+++ resolved
@@ -60,23 +60,12 @@
                 }
                 else
                 {
-<<<<<<< HEAD
-                    for (int x = 0; x < pixelRow.Length; x++)
-                    {
-                        ulong r = TiffUtils.ConvertToUShortLittleEndian(data.Slice(offset, 2));
-                        offset += 2;
-                        ulong g = TiffUtils.ConvertToUShortLittleEndian(data.Slice(offset, 2));
-                        offset += 2;
-                        ulong b = TiffUtils.ConvertToUShortLittleEndian(data.Slice(offset, 2));
-                        offset += 2;
-=======
                     int byteCount = pixelRow.Length * 6;
                     PixelOperations<TPixel>.Instance.FromRgb48Bytes(
                         this.configuration,
                         data.Slice(offset, byteCount),
                         pixelRow,
                         pixelRow.Length);
->>>>>>> 566babfc
 
                     offset += byteCount;
                 }
