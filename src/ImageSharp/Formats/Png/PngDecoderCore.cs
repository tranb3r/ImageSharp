﻿// Copyright (c) Six Labors and contributors.
// Licensed under the Apache License, Version 2.0.

using System;
using System.Buffers.Binary;
using System.Collections.Generic;
using System.IO;
using System.Linq;
using System.Runtime.CompilerServices;
using System.Runtime.InteropServices;
using System.Text;
using SixLabors.ImageSharp.Advanced;
using SixLabors.ImageSharp.Formats.Png.Filters;
using SixLabors.ImageSharp.Formats.Png.Zlib;
using SixLabors.ImageSharp.MetaData;
using SixLabors.ImageSharp.PixelFormats;
using SixLabors.Memory;

namespace SixLabors.ImageSharp.Formats.Png
{
    /// <summary>
    /// Performs the png decoding operation.
    /// </summary>
    internal sealed class PngDecoderCore
    {
        /// <summary>
        /// The dictionary of available color types.
        /// </summary>
        private static readonly Dictionary<PngColorType, byte[]> ColorTypes = new Dictionary<PngColorType, byte[]>()
        {
            [PngColorType.Grayscale] = new byte[] { 1, 2, 4, 8, 16 },
            [PngColorType.Rgb] = new byte[] { 8, 16 },
            [PngColorType.Palette] = new byte[] { 1, 2, 4, 8 },
            [PngColorType.GrayscaleWithAlpha] = new byte[] { 8, 16 },
            [PngColorType.RgbWithAlpha] = new byte[] { 8, 16 }
        };

        /// <summary>
        /// The amount to increment when processing each column per scanline for each interlaced pass
        /// </summary>
        private static readonly int[] Adam7ColumnIncrement = { 8, 8, 4, 4, 2, 2, 1 };

        /// <summary>
        /// The index to start at when processing each column per scanline for each interlaced pass
        /// </summary>
        private static readonly int[] Adam7FirstColumn = { 0, 4, 0, 2, 0, 1, 0 };

        /// <summary>
        /// The index to start at when processing each row per scanline for each interlaced pass
        /// </summary>
        private static readonly int[] Adam7FirstRow = { 0, 0, 4, 0, 2, 0, 1 };

        /// <summary>
        /// The amount to increment when processing each row per scanline for each interlaced pass
        /// </summary>
        private static readonly int[] Adam7RowIncrement = { 8, 8, 8, 4, 4, 2, 2 };

        /// <summary>
        /// Reusable buffer for reading chunk types.
        /// </summary>
        private readonly byte[] chunkTypeBuffer = new byte[4];

        /// <summary>
        /// Reusable buffer for reading chunk lengths.
        /// </summary>
        private readonly byte[] chunkLengthBuffer = new byte[4];

        /// <summary>
        /// Reusable buffer for reading crc values.
        /// </summary>
        private readonly byte[] crcBuffer = new byte[4];

        /// <summary>
        /// Reusable crc for validating chunks.
        /// </summary>
        private readonly Crc32 crc = new Crc32();

        /// <summary>
        /// The global configuration.
        /// </summary>
        private readonly Configuration configuration;

        /// <summary>
        /// Gets the encoding to use
        /// </summary>
        private readonly Encoding textEncoding;

        /// <summary>
        /// Gets or sets a value indicating whether the metadata should be ignored when the image is being decoded.
        /// </summary>
        private readonly bool ignoreMetadata;

        /// <summary>
        /// The stream to decode from.
        /// </summary>
        private Stream currentStream;

        /// <summary>
        /// The png header.
        /// </summary>
        private PngHeader header;

        /// <summary>
        /// The number of bytes per pixel.
        /// </summary>
        private int bytesPerPixel;

        /// <summary>
        /// The number of bytes per sample
        /// </summary>
        private int bytesPerSample;

        /// <summary>
        /// The number of bytes per scanline
        /// </summary>
        private int bytesPerScanline;

        /// <summary>
        /// The palette containing color information for indexed png's
        /// </summary>
        private byte[] palette;

        /// <summary>
        /// The palette containing alpha channel color information for indexed png's
        /// </summary>
        private byte[] paletteAlpha;

        /// <summary>
        /// A value indicating whether the end chunk has been reached.
        /// </summary>
        private bool isEndChunkReached;

        /// <summary>
        /// Previous scanline processed
        /// </summary>
        private IManagedByteBuffer previousScanline;

        /// <summary>
        /// The current scanline that is being processed
        /// </summary>
        private IManagedByteBuffer scanline;

        /// <summary>
        /// The index of the current scanline being processed
        /// </summary>
        private int currentRow = Adam7FirstRow[0];

        /// <summary>
        /// The current pass for an interlaced PNG
        /// </summary>
        private int pass;

        /// <summary>
        /// The current number of bytes read in the current scanline
        /// </summary>
        private int currentRowBytesRead;

        /// <summary>
        /// Gets or sets the png color type
        /// </summary>
        private PngColorType pngColorType;

        /// <summary>
        /// Represents any color in an 8 bit Rgb24 encoded png that should be transparent
        /// </summary>
        private Rgb24 rgb24Trans;

        /// <summary>
        /// Represents any color in a 16 bit Rgb24 encoded png that should be transparent
        /// </summary>
        private Rgb48 rgb48Trans;

        /// <summary>
        /// Represents any color in an 8 bit grayscale encoded png that should be transparent
        /// </summary>
        private byte luminanceTrans;

        /// <summary>
        /// Represents any color in a 16 bit grayscale encoded png that should be transparent
        /// </summary>
        private ushort luminance16Trans;

        /// <summary>
        /// Whether the image has transparency chunk and markers were decoded
        /// </summary>
        private bool hasTrans;

        /// <summary>
        /// Initializes a new instance of the <see cref="PngDecoderCore"/> class.
        /// </summary>
        /// <param name="configuration">The configuration.</param>
        /// <param name="options">The decoder options.</param>
        public PngDecoderCore(Configuration configuration, IPngDecoderOptions options)
        {
            this.configuration = configuration ?? Configuration.Default;
            this.textEncoding = options.TextEncoding ?? PngConstants.DefaultEncoding;
            this.ignoreMetadata = options.IgnoreMetadata;
        }

        private MemoryAllocator MemoryAllocator => this.configuration.MemoryAllocator;

        /// <summary>
        /// Decodes the stream to the image.
        /// </summary>
        /// <typeparam name="TPixel">The pixel format.</typeparam>
        /// <param name="stream">The stream containing image data. </param>
        /// <exception cref="ImageFormatException">
        /// Thrown if the stream does not contain and end chunk.
        /// </exception>
        /// <exception cref="ArgumentOutOfRangeException">
        /// Thrown if the image is larger than the maximum allowable size.
        /// </exception>
        /// <returns>The decoded image</returns>
        public Image<TPixel> Decode<TPixel>(Stream stream)
            where TPixel : struct, IPixel<TPixel>
        {
            var metadata = new ImageMetaData();
            this.currentStream = stream;
            this.currentStream.Skip(8);
            Image<TPixel> image = null;
            try
            {
                using (var deframeStream = new ZlibInflateStream(this.currentStream))
                {
                    while (!this.isEndChunkReached && this.TryReadChunk(out PngChunk chunk))
                    {
                        try
                        {
                            switch (chunk.Type)
                            {
                                case PngChunkType.Header:
                                    this.ReadHeaderChunk(chunk.Data.Array);
                                    this.ValidateHeader();
                                    break;
                                case PngChunkType.Physical:
                                    this.ReadPhysicalChunk(metadata, chunk.Data.Array);
                                    break;
                                case PngChunkType.Data:
                                    if (image == null)
                                    {
                                        this.InitializeImage(metadata, out image);
                                    }

                                    deframeStream.AllocateNewBytes(chunk.Length);
                                    this.ReadScanlines(deframeStream.CompressedStream, image.Frames.RootFrame);
                                    this.currentStream.Read(this.crcBuffer, 0, 4);
                                    break;
                                case PngChunkType.Palette:
                                    byte[] pal = new byte[chunk.Length];
                                    Buffer.BlockCopy(chunk.Data.Array, 0, pal, 0, chunk.Length);
                                    this.palette = pal;
                                    break;
                                case PngChunkType.PaletteAlpha:
                                    byte[] alpha = new byte[chunk.Length];
                                    Buffer.BlockCopy(chunk.Data.Array, 0, alpha, 0, chunk.Length);
                                    this.paletteAlpha = alpha;
                                    this.AssignTransparentMarkers(alpha);
                                    break;
                                case PngChunkType.Text:
                                    this.ReadTextChunk(metadata, chunk.Data.Array, chunk.Length);
                                    break;
                                case PngChunkType.End:
                                    this.isEndChunkReached = true;
                                    break;
                            }
                        }
                        finally
                        {
                            chunk.Data?.Dispose(); // Data is rented in ReadChunkData()
                        }
                    }
                }

                if (image == null)
                {
                    throw new ImageFormatException("PNG Image does not contain a data chunk");
                }

                return image;
            }
            finally
            {
                this.scanline?.Dispose();
                this.previousScanline?.Dispose();
            }
        }

        /// <summary>
        /// Reads the raw image information from the specified stream.
        /// </summary>
        /// <param name="stream">The <see cref="Stream"/> containing image data.</param>
        public IImageInfo Identify(Stream stream)
        {
            var metadata = new ImageMetaData();
            this.currentStream = stream;
            this.currentStream.Skip(8);
            try
            {
                while (!this.isEndChunkReached && this.TryReadChunk(out PngChunk chunk))
                {
                    try
                    {
                        switch (chunk.Type)
                        {
                            case PngChunkType.Header:
                                this.ReadHeaderChunk(chunk.Data.Array);
                                this.ValidateHeader();
                                break;
                            case PngChunkType.Physical:
                                this.ReadPhysicalChunk(metadata, chunk.Data.Array);
                                break;
                            case PngChunkType.Data:
                                this.SkipChunkDataAndCrc(chunk);
                                break;
                            case PngChunkType.Text:
                                this.ReadTextChunk(metadata, chunk.Data.Array, chunk.Length);
                                break;
                            case PngChunkType.End:
                                this.isEndChunkReached = true;
                                break;
                        }
                    }
                    finally
                    {
                        chunk.Data?.Dispose(); // Data is rented in ReadChunkData()
                    }
                }
            }
            finally
            {
                this.scanline?.Dispose();
                this.previousScanline?.Dispose();
            }

            if (this.header.Width == 0 && this.header.Height == 0)
            {
                throw new ImageFormatException("PNG Image does not contain a header chunk");
            }

            return new ImageInfo(new PixelTypeInfo(this.CalculateBitsPerPixel()), this.header.Width, this.header.Height, metadata);
        }

        /// <summary>
        /// Converts a byte array to a new array where each value in the original array is represented by the specified number of bits.
        /// </summary>
        /// <param name="source">The bytes to convert from. Cannot be empty.</param>
        /// <param name="bytesPerScanline">The number of bytes per scanline</param>
        /// <param name="bits">The number of bits per value.</param>
        /// <returns>The resulting <see cref="ReadOnlySpan{Byte}"/> array.</returns>
        /// <exception cref="System.ArgumentException"><paramref name="bits"/> is less than or equals than zero.</exception>
        private static ReadOnlySpan<byte> ToArrayByBitsLength(ReadOnlySpan<byte> source, int bytesPerScanline, int bits)
        {
            Guard.MustBeGreaterThan(source.Length, 0, nameof(source));
            Guard.MustBeGreaterThan(bits, 0, nameof(bits));

            if (bits >= 8)
            {
                return source;
            }

            // TODO: We should be pooling this.
            byte[] result = new byte[bytesPerScanline * 8 / bits];
            int mask = 0xFF >> (8 - bits);
            int resultOffset = 0;

            for (int i = 0; i < bytesPerScanline - 1; i++)
            {
                byte b = source[i];
                for (int shift = 0; shift < 8; shift += bits)
                {
                    int colorIndex = (b >> (8 - bits - shift)) & mask;

                    result[resultOffset] = (byte)colorIndex;

                    resultOffset++;
                }
            }

            return result;
        }

        /// <summary>
        /// Reads the least significant bits from the byte pair with the others set to 0.
        /// </summary>
        /// <param name="buffer">The source buffer</param>
        /// <param name="offset">THe offset</param>
        /// <returns>The <see cref="int"/></returns>
        [MethodImpl(MethodImplOptions.AggressiveInlining)]
        private static byte ReadByteLittleEndian(ReadOnlySpan<byte> buffer, int offset)
        {
            return (byte)(((buffer[offset] & 0xFF) << 16) | (buffer[offset + 1] & 0xFF));
        }

        /// <summary>
        /// Reads the data chunk containing physical dimension data.
        /// </summary>
        /// <param name="metadata">The metadata to read to.</param>
        /// <param name="data">The data containing physical data.</param>
        private void ReadPhysicalChunk(ImageMetaData metadata, ReadOnlySpan<byte> data)
        {
            // 39.3700787 = inches in a meter.
            metadata.HorizontalResolution = BinaryPrimitives.ReadInt32BigEndian(data.Slice(0, 4)) / 39.3700787d;
            metadata.VerticalResolution = BinaryPrimitives.ReadInt32BigEndian(data.Slice(4, 4)) / 39.3700787d;
        }

        /// <summary>
        /// Initializes the image and various buffers needed for processing
        /// </summary>
        /// <typeparam name="TPixel">The type the pixels will be</typeparam>
        /// <param name="metadata">The metadata information for the image</param>
        /// <param name="image">The image that we will populate</param>
        private void InitializeImage<TPixel>(ImageMetaData metadata, out Image<TPixel> image)
            where TPixel : struct, IPixel<TPixel>
        {
            image = new Image<TPixel>(this.configuration, this.header.Width, this.header.Height, metadata);
            this.bytesPerPixel = this.CalculateBytesPerPixel();
            this.bytesPerScanline = this.CalculateScanlineLength(this.header.Width) + 1;
            this.bytesPerSample = 1;
            if (this.header.BitDepth >= 8)
            {
                this.bytesPerSample = this.header.BitDepth / 8;
            }

            this.previousScanline = this.MemoryAllocator.AllocateCleanManagedByteBuffer(this.bytesPerScanline);
            this.scanline = this.configuration.MemoryAllocator.AllocateCleanManagedByteBuffer(this.bytesPerScanline);
        }

        /// <summary>
        /// Calculates the correct number of bits per pixel for the given color type.
        /// </summary>
        /// <returns>The <see cref="int"/></returns>
        private int CalculateBitsPerPixel()
        {
            switch (this.pngColorType)
            {
                case PngColorType.Grayscale:
                case PngColorType.Palette:
                    return this.header.BitDepth;
                case PngColorType.GrayscaleWithAlpha:
                    return this.header.BitDepth * 2;
                case PngColorType.Rgb:
                    return this.header.BitDepth * 3;
                case PngColorType.RgbWithAlpha:
                    return this.header.BitDepth * 4;
                default:
                    throw new NotSupportedException("Unsupported PNG color type");
            }
        }

        /// <summary>
        /// Calculates the correct number of bytes per pixel for the given color type.
        /// </summary>
        /// <returns>The <see cref="int"/></returns>
        private int CalculateBytesPerPixel()
        {
            switch (this.pngColorType)
            {
                case PngColorType.Grayscale:
                    return this.header.BitDepth == 16 ? 2 : 1;

                case PngColorType.GrayscaleWithAlpha:
                    return this.header.BitDepth == 16 ? 4 : 2;

                case PngColorType.Palette:
                    return 1;

                case PngColorType.Rgb:
                    return this.header.BitDepth == 16 ? 6 : 3;

                case PngColorType.RgbWithAlpha:
                default:
                    return this.header.BitDepth == 16 ? 8 : 4;
            }
        }

        /// <summary>
        /// Calculates the scanline length.
        /// </summary>
        /// <param name="width">The width of the row.</param>
        /// <returns>
        /// The <see cref="int"/> representing the length.
        /// </returns>
        private int CalculateScanlineLength(int width)
        {
            int mod = this.header.BitDepth == 16 ? 16 : 8;
            int scanlineLength = width * this.header.BitDepth * this.bytesPerPixel;

            int amount = scanlineLength % mod;
            if (amount != 0)
            {
                scanlineLength += mod - amount;
            }

            return scanlineLength / mod;
        }

        /// <summary>
        /// Reads the scanlines within the image.
        /// </summary>
        /// <typeparam name="TPixel">The pixel format.</typeparam>
        /// <param name="dataStream">The <see cref="MemoryStream"/> containing data.</param>
        /// <param name="image"> The pixel data.</param>
        private void ReadScanlines<TPixel>(Stream dataStream, ImageFrame<TPixel> image)
            where TPixel : struct, IPixel<TPixel>
        {
            if (this.header.InterlaceMethod == PngInterlaceMode.Adam7)
            {
                this.DecodeInterlacedPixelData(dataStream, image);
            }
            else
            {
                this.DecodePixelData(dataStream, image);
            }
        }

        /// <summary>
        /// Decodes the raw pixel data row by row
        /// </summary>
        /// <typeparam name="TPixel">The pixel format.</typeparam>
        /// <param name="compressedStream">The compressed pixel data stream.</param>
        /// <param name="image">The image to decode to.</param>
        private void DecodePixelData<TPixel>(Stream compressedStream, ImageFrame<TPixel> image)
            where TPixel : struct, IPixel<TPixel>
        {
            while (this.currentRow < this.header.Height)
            {
                int bytesRead = compressedStream.Read(this.scanline.Array, this.currentRowBytesRead, this.bytesPerScanline - this.currentRowBytesRead);
                this.currentRowBytesRead += bytesRead;
                if (this.currentRowBytesRead < this.bytesPerScanline)
                {
                    return;
                }

                this.currentRowBytesRead = 0;
<<<<<<< HEAD
                Span<byte> scanlineSpan = this.scanline.Span;
=======
                Span<byte> scanlineSpan = this.scanline.GetSpan();
                var filterType = (FilterType)scanlineSpan[0];
>>>>>>> 0c87eb11

                switch ((FilterType)scanlineSpan[0])
                {
                    case FilterType.None:
                        break;

                    case FilterType.Sub:

                        SubFilter.Decode(scanlineSpan, this.bytesPerPixel);
                        break;

                    case FilterType.Up:

                        UpFilter.Decode(scanlineSpan, this.previousScanline.GetSpan());
                        break;

                    case FilterType.Average:

                        AverageFilter.Decode(scanlineSpan, this.previousScanline.GetSpan(), this.bytesPerPixel);
                        break;

                    case FilterType.Paeth:

                        PaethFilter.Decode(scanlineSpan, this.previousScanline.GetSpan(), this.bytesPerPixel);
                        break;

                    default:
                        throw new ImageFormatException("Unknown filter type.");
                }

                this.ProcessDefilteredScanline(this.scanline.Array, image);

                this.SwapBuffers();
                this.currentRow++;
            }
        }

        /// <summary>
        /// Decodes the raw interlaced pixel data row by row
        /// <see href="https://github.com/juehv/DentalImageViewer/blob/8a1a4424b15d6cc453b5de3f273daf3ff5e3a90d/DentalImageViewer/lib/jiu-0.14.3/net/sourceforge/jiu/codecs/PNGCodec.java"/>
        /// </summary>
        /// <typeparam name="TPixel">The pixel format.</typeparam>
        /// <param name="compressedStream">The compressed pixel data stream.</param>
        /// <param name="image">The current image.</param>
        private void DecodeInterlacedPixelData<TPixel>(Stream compressedStream, ImageFrame<TPixel> image)
            where TPixel : struct, IPixel<TPixel>
        {
            while (true)
            {
                int numColumns = this.ComputeColumnsAdam7(this.pass);

                if (numColumns == 0)
                {
                    this.pass++;

                    // This pass contains no data; skip to next pass
                    continue;
                }

                int bytesPerInterlaceScanline = this.CalculateScanlineLength(numColumns) + 1;

                while (this.currentRow < this.header.Height)
                {
                    int bytesRead = compressedStream.Read(this.scanline.Array, this.currentRowBytesRead, bytesPerInterlaceScanline - this.currentRowBytesRead);
                    this.currentRowBytesRead += bytesRead;
                    if (this.currentRowBytesRead < bytesPerInterlaceScanline)
                    {
                        return;
                    }

                    this.currentRowBytesRead = 0;

                    Span<byte> scanSpan = this.scanline.Slice(0, bytesPerInterlaceScanline);
                    Span<byte> prevSpan = this.previousScanline.Slice(0, bytesPerInterlaceScanline);

                    switch ((FilterType)scanSpan[0])
                    {
                        case FilterType.None:
                            break;

                        case FilterType.Sub:

                            SubFilter.Decode(scanSpan, this.bytesPerPixel);
                            break;

                        case FilterType.Up:

                            UpFilter.Decode(scanSpan, prevSpan);
                            break;

                        case FilterType.Average:

                            AverageFilter.Decode(scanSpan, prevSpan, this.bytesPerPixel);
                            break;

                        case FilterType.Paeth:

                            PaethFilter.Decode(scanSpan, prevSpan, this.bytesPerPixel);
                            break;

                        default:
                            throw new ImageFormatException("Unknown filter type.");
                    }

                    Span<TPixel> rowSpan = image.GetPixelRowSpan(this.currentRow);
                    this.ProcessInterlacedDefilteredScanline(this.scanline.GetSpan(), rowSpan, Adam7FirstColumn[this.pass], Adam7ColumnIncrement[this.pass]);

                    this.SwapBuffers();

                    this.currentRow += Adam7RowIncrement[this.pass];
                }

                this.pass++;
                this.previousScanline.Clear();

                if (this.pass < 7)
                {
                    this.currentRow = Adam7FirstRow[this.pass];
                }
                else
                {
                    this.pass = 0;
                    break;
                }
            }
        }

        /// <summary>
        /// Processes the de-filtered scanline filling the image pixel data
        /// </summary>
        /// <typeparam name="TPixel">The pixel format.</typeparam>
        /// <param name="defilteredScanline">The de-filtered scanline</param>
        /// <param name="pixels">The image</param>
        private void ProcessDefilteredScanline<TPixel>(ReadOnlySpan<byte> defilteredScanline, ImageFrame<TPixel> pixels)
            where TPixel : struct, IPixel<TPixel>
        {
            var color = default(TPixel);
            Span<TPixel> rowSpan = pixels.GetPixelRowSpan(this.currentRow);

            // Trim the first marker byte from the buffer
            ReadOnlySpan<byte> scanlineBuffer = defilteredScanline.Slice(1, defilteredScanline.Length - 1);

            switch (this.pngColorType)
            {
                case PngColorType.Grayscale:

                    int factor = 255 / ((int)Math.Pow(2, this.header.BitDepth) - 1);
                    ReadOnlySpan<byte> scanline = ToArrayByBitsLength(scanlineBuffer, this.bytesPerScanline, this.header.BitDepth);

                    if (!this.hasTrans)
                    {
                        if (this.header.BitDepth == 16)
                        {
                            Rgb48 rgb48 = default;
                            for (int x = 0, o = 0; x < this.header.Width; x++, o += 2)
                            {
                                ushort luminance = BinaryPrimitives.ReadUInt16BigEndian(scanlineBuffer.Slice(o, 2));
                                rgb48.R = luminance;
                                rgb48.G = luminance;
                                rgb48.B = luminance;
                                color.PackFromRgb48(rgb48);
                                rowSpan[x] = color;
                            }
                        }
                        else
                        {
                            // TODO: We should really be using Rgb24 here but IPixel does not have a PackFromRgb24 method.
                            var rgba32 = new Rgba32(0, 0, 0, byte.MaxValue);
                            for (int x = 0; x < this.header.Width; x++)
                            {
                                byte luminance = (byte)(scanline[x] * factor);
                                rgba32.R = luminance;
                                rgba32.G = luminance;
                                rgba32.B = luminance;
                                color.PackFromRgba32(rgba32);
                                rowSpan[x] = color;
                            }
                        }
                    }
                    else
                    {
                        if (this.header.BitDepth == 16)
                        {
                            Rgba64 rgba64 = default;
                            for (int x = 0, o = 0; x < this.header.Width; x++, o += 2)
                            {
                                ushort luminance = BinaryPrimitives.ReadUInt16BigEndian(scanlineBuffer.Slice(o, 2));
                                rgba64.R = luminance;
                                rgba64.G = luminance;
                                rgba64.B = luminance;
                                rgba64.A = luminance.Equals(this.luminance16Trans) ? ushort.MinValue : ushort.MaxValue;

                                color.PackFromRgba64(rgba64);
                                rowSpan[x] = color;
                            }
                        }
                        else
                        {
                            Rgba32 rgba32 = default;
                            for (int x = 0; x < this.header.Width; x++)
                            {
                                byte luminance = (byte)(scanline[x] * factor);
                                rgba32.R = luminance;
                                rgba32.G = luminance;
                                rgba32.B = luminance;
                                rgba32.A = luminance.Equals(this.luminanceTrans) ? byte.MinValue : byte.MaxValue;

                                color.PackFromRgba32(rgba32);
                                rowSpan[x] = color;
                            }
                        }
                    }

                    break;

                case PngColorType.GrayscaleWithAlpha:

                    if (this.header.BitDepth == 16)
                    {
                        Rgba64 rgba64 = default;
                        for (int x = 0, o = 0; x < this.header.Width; x++, o += 4)
                        {
                            ushort luminance = BinaryPrimitives.ReadUInt16BigEndian(scanlineBuffer.Slice(o, 2));
                            ushort alpha = BinaryPrimitives.ReadUInt16BigEndian(scanlineBuffer.Slice(o + 2, 2));
                            rgba64.R = luminance;
                            rgba64.G = luminance;
                            rgba64.B = luminance;
                            rgba64.A = alpha;

                            color.PackFromRgba64(rgba64);
                            rowSpan[x] = color;
                        }
                    }
                    else
                    {
                        Rgba32 rgba32 = default;
                        for (int x = 0; x < this.header.Width; x++)
                        {
                            int offset = x * this.bytesPerPixel;
                            byte luminance = scanlineBuffer[offset];
                            byte alpha = scanlineBuffer[offset + this.bytesPerSample];

                            rgba32.R = luminance;
                            rgba32.G = luminance;
                            rgba32.B = luminance;
                            rgba32.A = alpha;

                            color.PackFromRgba32(rgba32);
                            rowSpan[x] = color;
                        }
                    }

                    break;

                case PngColorType.Palette:

                    this.ProcessScanlineFromPalette(scanlineBuffer, rowSpan);

                    break;

                case PngColorType.Rgb:

                    if (!this.hasTrans)
                    {
                        if (this.header.BitDepth == 16)
                        {
<<<<<<< HEAD
                            Rgb48 rgb48 = default;
                            for (int x = 0, o = 0; x < this.header.Width; x++, o += 6)
                            {
                                rgb48.R = BinaryPrimitives.ReadUInt16BigEndian(scanlineBuffer.Slice(o, 2));
                                rgb48.G = BinaryPrimitives.ReadUInt16BigEndian(scanlineBuffer.Slice(o + 2, 2));
                                rgb48.B = BinaryPrimitives.ReadUInt16BigEndian(scanlineBuffer.Slice(o + 4, 2));
                                color.PackFromRgb48(rgb48);
                                rowSpan[x] = color;
=======
                            int length = this.header.Width * 3;
                            using (IBuffer<byte> compressed = this.configuration.MemoryAllocator.Allocate<byte>(length))
                            {
                                // TODO: Should we use pack from vector here instead?
                                this.From16BitTo8Bit(scanlineBuffer, compressed.GetSpan(), length);
                                PixelOperations<TPixel>.Instance.PackFromRgb24Bytes(compressed.GetSpan(), rowSpan, this.header.Width);
>>>>>>> 0c87eb11
                            }
                        }
                        else
                        {
                            PixelOperations<TPixel>.Instance.PackFromRgb24Bytes(scanlineBuffer, rowSpan, this.header.Width);
                        }
                    }
                    else
                    {
                        if (this.header.BitDepth == 16)
                        {
<<<<<<< HEAD
                            Rgb48 rgb48 = default;
                            Rgba64 rgba64 = default;
                            for (int x = 0, o = 0; x < this.header.Width; x++, o += 6)
                            {
                                rgb48.R = BinaryPrimitives.ReadUInt16BigEndian(scanlineBuffer.Slice(o, 2));
                                rgb48.G = BinaryPrimitives.ReadUInt16BigEndian(scanlineBuffer.Slice(o + 2, 2));
                                rgb48.B = BinaryPrimitives.ReadUInt16BigEndian(scanlineBuffer.Slice(o + 4, 2));

                                rgba64.Rgb = rgb48;
                                rgba64.A = rgb48.Equals(this.rgb48Trans) ? ushort.MinValue : ushort.MaxValue;

                                color.PackFromRgba64(rgba64);
                                rowSpan[x] = color;
=======
                            int length = this.header.Width * 3;
                            using (IBuffer<byte> compressed = this.configuration.MemoryAllocator.Allocate<byte>(length))
                            {
                                // TODO: Should we use pack from vector here instead?
                                this.From16BitTo8Bit(scanlineBuffer, compressed.GetSpan(), length);

                                Span<Rgb24> rgb24Span = MemoryMarshal.Cast<byte, Rgb24>(compressed.GetSpan());
                                for (int x = 0; x < this.header.Width; x++)
                                {
                                    ref Rgb24 rgb24 = ref rgb24Span[x];
                                    var rgba32 = default(Rgba32);
                                    rgba32.Rgb = rgb24;
                                    rgba32.A = (byte)(rgb24.Equals(this.rgb24Trans) ? 0 : 255);

                                    color.PackFromRgba32(rgba32);
                                    rowSpan[x] = color;
                                }
>>>>>>> 0c87eb11
                            }
                        }
                        else
                        {
                            ReadOnlySpan<Rgb24> rgb24Span = MemoryMarshal.Cast<byte, Rgb24>(scanlineBuffer);
                            for (int x = 0; x < this.header.Width; x++)
                            {
                                ref readonly Rgb24 rgb24 = ref rgb24Span[x];
                                Rgba32 rgba32 = default;
                                rgba32.Rgb = rgb24;
                                rgba32.A = rgb24.Equals(this.rgb24Trans) ? byte.MinValue : byte.MaxValue;

                                color.PackFromRgba32(rgba32);
                                rowSpan[x] = color;
                            }
                        }
                    }

                    break;

                case PngColorType.RgbWithAlpha:

                    if (this.header.BitDepth == 16)
                    {
<<<<<<< HEAD
                        Rgba64 rgba64 = default;
                        for (int x = 0, o = 0; x < this.header.Width; x++, o += 8)
                        {
                            rgba64.R = BinaryPrimitives.ReadUInt16BigEndian(scanlineBuffer.Slice(o, 2));
                            rgba64.G = BinaryPrimitives.ReadUInt16BigEndian(scanlineBuffer.Slice(o + 2, 2));
                            rgba64.B = BinaryPrimitives.ReadUInt16BigEndian(scanlineBuffer.Slice(o + 4, 2));
                            rgba64.A = BinaryPrimitives.ReadUInt16BigEndian(scanlineBuffer.Slice(o + 6, 2));
                            color.PackFromRgba64(rgba64);
                            rowSpan[x] = color;
=======
                        int length = this.header.Width * 4;
                        using (IBuffer<byte> compressed = this.configuration.MemoryAllocator.Allocate<byte>(length))
                        {
                            // TODO: Should we use pack from vector here instead?
                            this.From16BitTo8Bit(scanlineBuffer, compressed.GetSpan(), length);
                            PixelOperations<TPixel>.Instance.PackFromRgba32Bytes(compressed.GetSpan(), rowSpan, this.header.Width);
>>>>>>> 0c87eb11
                        }
                    }
                    else
                    {
                        PixelOperations<TPixel>.Instance.PackFromRgba32Bytes(scanlineBuffer, rowSpan, this.header.Width);
                    }

                    break;
            }
        }

        /// <summary>
        /// Processes the interlaced de-filtered scanline filling the image pixel data
        /// </summary>
        /// <typeparam name="TPixel">The pixel format.</typeparam>
        /// <param name="defilteredScanline">The de-filtered scanline</param>
        /// <param name="rowSpan">The current image row.</param>
        /// <param name="pixelOffset">The column start index. Always 0 for none interlaced images.</param>
        /// <param name="increment">The column increment. Always 1 for none interlaced images.</param>
        private void ProcessInterlacedDefilteredScanline<TPixel>(ReadOnlySpan<byte> defilteredScanline, Span<TPixel> rowSpan, int pixelOffset = 0, int increment = 1)
            where TPixel : struct, IPixel<TPixel>
        {
            var color = default(TPixel);

            // Trim the first marker byte from the buffer
            ReadOnlySpan<byte> scanlineBuffer = defilteredScanline.Slice(1, defilteredScanline.Length - 1);

            switch (this.pngColorType)
            {
                case PngColorType.Grayscale:

                    int factor = 255 / ((int)Math.Pow(2, this.header.BitDepth) - 1);
                    ReadOnlySpan<byte> scanline = ToArrayByBitsLength(scanlineBuffer, this.bytesPerScanline, this.header.BitDepth);

                    if (!this.hasTrans)
                    {
                        if (this.header.BitDepth == 16)
                        {
                            Rgb48 rgb48 = default;
                            for (int x = pixelOffset, o = 0; x < this.header.Width; x += increment, o += 2)
                            {
                                ushort luminance = BinaryPrimitives.ReadUInt16BigEndian(scanlineBuffer.Slice(o, 2));
                                rgb48.R = luminance;
                                rgb48.G = luminance;
                                rgb48.B = luminance;

                                color.PackFromRgb48(rgb48);
                                rowSpan[x] = color;
                            }
                        }
                        else
                        {
                            // TODO: We should really be using Rgb24 here but IPixel does not have a PackFromRgb24 method.
                            var rgba32 = new Rgba32(0, 0, 0, byte.MaxValue);
                            for (int x = pixelOffset, o = 0; x < this.header.Width; x += increment, o++)
                            {
                                byte luminance = (byte)(scanline[o] * factor);
                                rgba32.R = luminance;
                                rgba32.G = luminance;
                                rgba32.B = luminance;

                                color.PackFromRgba32(rgba32);
                                rowSpan[x] = color;
                            }
                        }
                    }
                    else
                    {
                        if (this.header.BitDepth == 16)
                        {
                            Rgba64 rgba64 = default;
                            for (int x = pixelOffset, o = 0; x < this.header.Width; x += increment, o += 2)
                            {
                                ushort luminance = BinaryPrimitives.ReadUInt16BigEndian(scanlineBuffer.Slice(o, 2));
                                rgba64.R = luminance;
                                rgba64.G = luminance;
                                rgba64.B = luminance;
                                rgba64.A = luminance.Equals(this.luminance16Trans) ? ushort.MinValue : ushort.MaxValue;

                                color.PackFromRgba64(rgba64);
                                rowSpan[x] = color;
                            }
                        }
                        else
                        {
                            Rgba32 rgba32 = default;
                            for (int x = pixelOffset; x < this.header.Width; x += increment)
                            {
                                byte luminance = (byte)(scanline[x] * factor);
                                rgba32.R = luminance;
                                rgba32.G = luminance;
                                rgba32.B = luminance;
                                rgba32.A = luminance.Equals(this.luminanceTrans) ? byte.MinValue : byte.MaxValue;

                                color.PackFromRgba32(rgba32);
                                rowSpan[x] = color;
                            }
                        }
                    }

                    break;

                case PngColorType.GrayscaleWithAlpha:

                    if (this.header.BitDepth == 16)
                    {
                        Rgba64 rgba64 = default;
                        for (int x = pixelOffset, o = 0; x < this.header.Width; x += increment, o += 4)
                        {
                            ushort luminance = BinaryPrimitives.ReadUInt16BigEndian(scanlineBuffer.Slice(o, 2));
                            ushort alpha = BinaryPrimitives.ReadUInt16BigEndian(scanlineBuffer.Slice(o + 2, 2));
                            rgba64.R = luminance;
                            rgba64.G = luminance;
                            rgba64.B = luminance;
                            rgba64.A = alpha;

                            color.PackFromRgba64(rgba64);
                            rowSpan[x] = color;
                        }
                    }
                    else
                    {
                        Rgba32 rgba32 = default;
                        for (int x = pixelOffset; x < this.header.Width; x += increment)
                        {
                            int offset = x * this.bytesPerPixel;
                            byte luminance = scanlineBuffer[offset];
                            byte alpha = scanlineBuffer[offset + this.bytesPerSample];
                            rgba32.R = luminance;
                            rgba32.G = luminance;
                            rgba32.B = luminance;
                            rgba32.A = alpha;

                            color.PackFromRgba32(rgba32);
                            rowSpan[x] = color;
                        }
                    }

                    break;

                case PngColorType.Palette:

                    ReadOnlySpan<byte> newScanline = ToArrayByBitsLength(scanlineBuffer, this.bytesPerScanline, this.header.BitDepth);
                    Span<Rgb24> pal = MemoryMarshal.Cast<byte, Rgb24>(this.palette);

                    if (this.paletteAlpha?.Length > 0)
                    {
                        // If the alpha palette is not null and has one or more entries, this means, that the image contains an alpha
                        // channel and we should try to read it.
                        Rgba32 rgba = default;
                        for (int x = pixelOffset, o = 0; x < this.header.Width; x += increment, o++)
                        {
                            int index = newScanline[o];
                            rgba.A = this.paletteAlpha.Length > index ? this.paletteAlpha[index] : byte.MaxValue;
                            rgba.Rgb = pal[index];

                            color.PackFromRgba32(rgba);
                            rowSpan[x] = color;
                        }
                    }
                    else
                    {
                        var rgba = new Rgba32(0, 0, 0, byte.MaxValue);
                        for (int x = pixelOffset, o = 0; x < this.header.Width; x += increment, o++)
                        {
                            int index = newScanline[o];
                            rgba.Rgb = pal[index];

                            color.PackFromRgba32(rgba);
                            rowSpan[x] = color;
                        }
                    }

                    break;

                case PngColorType.Rgb:

                    if (this.header.BitDepth == 16)
                    {
<<<<<<< HEAD
                        if (this.hasTrans)
                        {
                            Rgb48 rgb48 = default;
                            Rgba64 rgba64 = default;
                            for (int x = pixelOffset, o = 0; x < this.header.Width; x += increment, o += 6)
                            {
                                rgb48.R = BinaryPrimitives.ReadUInt16BigEndian(scanlineBuffer.Slice(o, 2));
                                rgb48.G = BinaryPrimitives.ReadUInt16BigEndian(scanlineBuffer.Slice(o + 2, 2));
                                rgb48.B = BinaryPrimitives.ReadUInt16BigEndian(scanlineBuffer.Slice(o + 4, 2));
=======
                        int length = this.header.Width * 3;
                        using (IBuffer<byte> compressed = this.configuration.MemoryAllocator.Allocate<byte>(length))
                        {
                            Span<byte> compressedSpan = compressed.GetSpan();
>>>>>>> 0c87eb11

                                rgba64.Rgb = rgb48;
                                rgba64.A = rgb48.Equals(this.rgb48Trans) ? ushort.MinValue : ushort.MaxValue;

                                color.PackFromRgba64(rgba64);
                                rowSpan[x] = color;
                            }
                        }
                        else
                        {
                            Rgb48 rgb48 = default;
                            for (int x = pixelOffset, o = 0; x < this.header.Width; x += increment, o += 6)
                            {
                                rgb48.R = BinaryPrimitives.ReadUInt16BigEndian(scanlineBuffer.Slice(o, 2));
                                rgb48.G = BinaryPrimitives.ReadUInt16BigEndian(scanlineBuffer.Slice(o + 2, 2));
                                rgb48.B = BinaryPrimitives.ReadUInt16BigEndian(scanlineBuffer.Slice(o + 4, 2));
                                color.PackFromRgb48(rgb48);
                                rowSpan[x] = color;
                            }
                        }
                    }
                    else
                    {
                        if (this.hasTrans)
                        {
                            Rgba32 rgba = default;
                            for (int x = pixelOffset, o = 0; x < this.header.Width; x += increment, o += this.bytesPerPixel)
                            {
                                rgba.R = scanlineBuffer[o];
                                rgba.G = scanlineBuffer[o + this.bytesPerSample];
                                rgba.B = scanlineBuffer[o + (2 * this.bytesPerSample)];
                                rgba.A = this.rgb24Trans.Equals(rgba.Rgb) ? byte.MinValue : byte.MaxValue;

                                color.PackFromRgba32(rgba);
                                rowSpan[x] = color;
                            }
                        }
                        else
                        {
                            var rgba = new Rgba32(0, 0, 0, byte.MaxValue);
                            for (int x = pixelOffset, o = 0; x < this.header.Width; x += increment, o += this.bytesPerPixel)
                            {
                                rgba.R = scanlineBuffer[o];
                                rgba.G = scanlineBuffer[o + this.bytesPerSample];
                                rgba.B = scanlineBuffer[o + (2 * this.bytesPerSample)];

                                color.PackFromRgba32(rgba);
                                rowSpan[x] = color;
                            }
                        }
                    }

                    break;

                case PngColorType.RgbWithAlpha:

                    if (this.header.BitDepth == 16)
                    {
<<<<<<< HEAD
                        Rgba64 rgba64 = default;
                        for (int x = pixelOffset, o = 0; x < this.header.Width; x += increment, o += 8)
                        {
                            rgba64.R = BinaryPrimitives.ReadUInt16BigEndian(scanlineBuffer.Slice(o, 2));
                            rgba64.G = BinaryPrimitives.ReadUInt16BigEndian(scanlineBuffer.Slice(o + 2, 2));
                            rgba64.B = BinaryPrimitives.ReadUInt16BigEndian(scanlineBuffer.Slice(o + 4, 2));
                            rgba64.A = BinaryPrimitives.ReadUInt16BigEndian(scanlineBuffer.Slice(o + 6, 2));
                            color.PackFromRgba64(rgba64);
                            rowSpan[x] = color;
=======
                        int length = this.header.Width * 4;
                        using (IBuffer<byte> compressed = this.configuration.MemoryAllocator.Allocate<byte>(length))
                        {
                            Span<byte> compressedSpan = compressed.GetSpan();

                            // TODO: Should we use pack from vector here instead?
                            this.From16BitTo8Bit(scanlineBuffer, compressedSpan, length);
                            for (int x = pixelOffset, o = 0; x < this.header.Width; x += increment, o += 4)
                            {
                                rgba.R = compressedSpan[o];
                                rgba.G = compressedSpan[o + 1];
                                rgba.B = compressedSpan[o + 2];
                                rgba.A = compressedSpan[o + 3];

                                color.PackFromRgba32(rgba);
                                rowSpan[x] = color;
                            }
>>>>>>> 0c87eb11
                        }
                    }
                    else
                    {
                        Rgba32 rgba = default;
                        for (int x = pixelOffset, o = 0; x < this.header.Width; x += increment, o += this.bytesPerPixel)
                        {
                            rgba.R = scanlineBuffer[o];
                            rgba.G = scanlineBuffer[o + this.bytesPerSample];
                            rgba.B = scanlineBuffer[o + (2 * this.bytesPerSample)];
                            rgba.A = scanlineBuffer[o + (3 * this.bytesPerSample)];

                            color.PackFromRgba32(rgba);
                            rowSpan[x] = color;
                        }
                    }

                    break;
            }
        }

        /// <summary>
        /// Decodes and assigns marker colors that identify transparent pixels in non indexed images
        /// </summary>
        /// <param name="alpha">The aplha tRNS array</param>
        private void AssignTransparentMarkers(ReadOnlySpan<byte> alpha)
        {
            if (this.pngColorType == PngColorType.Rgb)
            {
                if (alpha.Length >= 6)
                {
                    if (this.header.BitDepth == 16)
                    {
                        ushort rc = BinaryPrimitives.ReadUInt16LittleEndian(alpha.Slice(0, 2));
                        ushort gc = BinaryPrimitives.ReadUInt16LittleEndian(alpha.Slice(2, 2));
                        ushort bc = BinaryPrimitives.ReadUInt16LittleEndian(alpha.Slice(4, 2));
                        this.rgb48Trans = new Rgb48(rc, gc, bc);
                        this.hasTrans = true;
                        return;
                    }

                    byte r = ReadByteLittleEndian(alpha, 0);
                    byte g = ReadByteLittleEndian(alpha, 2);
                    byte b = ReadByteLittleEndian(alpha, 4);
                    this.rgb24Trans = new Rgb24(r, g, b);
                    this.hasTrans = true;
                }
            }
            else if (this.pngColorType == PngColorType.Grayscale)
            {
                if (alpha.Length >= 2)
                {
                    if (this.header.BitDepth == 16)
                    {
                        this.luminance16Trans = BinaryPrimitives.ReadUInt16LittleEndian(alpha.Slice(0, 2));
                    }
                    else
                    {
                        this.luminanceTrans = ReadByteLittleEndian(alpha, 0);
                    }

                    this.hasTrans = true;
                }
            }
        }

        /// <summary>
        /// Processes a scanline that uses a palette
        /// </summary>
        /// <typeparam name="TPixel">The type of pixel we are expanding to</typeparam>
        /// <param name="defilteredScanline">The scanline</param>
        /// <param name="row">Thecurrent  output image row</param>
        private void ProcessScanlineFromPalette<TPixel>(ReadOnlySpan<byte> defilteredScanline, Span<TPixel> row)
            where TPixel : struct, IPixel<TPixel>
        {
            ReadOnlySpan<byte> newScanline = ToArrayByBitsLength(defilteredScanline, this.bytesPerScanline, this.header.BitDepth);
            ReadOnlySpan<Rgb24> pal = MemoryMarshal.Cast<byte, Rgb24>(this.palette);
            var color = default(TPixel);

            if (this.paletteAlpha?.Length > 0)
            {
                Rgba32 rgba = default;

                // If the alpha palette is not null and has one or more entries, this means, that the image contains an alpha
                // channel and we should try to read it.
                for (int x = 0; x < this.header.Width; x++)
                {
                    int index = newScanline[x];
                    rgba.A = this.paletteAlpha.Length > index ? this.paletteAlpha[index] : byte.MaxValue;
                    rgba.Rgb = pal[index];

                    color.PackFromRgba32(rgba);
                    row[x] = color;
                }
            }
            else
            {
                var rgba = new Rgba32(0, 0, 0, byte.MaxValue);

                for (int x = 0; x < this.header.Width; x++)
                {
                    int index = newScanline[x];

                    rgba.Rgb = pal[index];

                    color.PackFromRgba32(rgba);
                    row[x] = color;
                }
            }
        }

        /// <summary>
        /// Reads a header chunk from the data.
        /// </summary>
        /// <param name="data">The <see cref="T:ReadOnlySpan{byte}"/> containing data.</param>
        private void ReadHeaderChunk(ReadOnlySpan<byte> data)
        {
            this.header = new PngHeader(
                width: BinaryPrimitives.ReadInt32BigEndian(data.Slice(0, 4)),
                height: BinaryPrimitives.ReadInt32BigEndian(data.Slice(4, 4)),
                bitDepth: data[8],
                colorType: (PngColorType)data[9],
                compressionMethod: data[10],
                filterMethod: data[11],
                interlaceMethod: (PngInterlaceMode)data[12]);
        }

        /// <summary>
        /// Validates the png header.
        /// </summary>
        /// <exception cref="NotSupportedException">
        /// Thrown if the image does pass validation.
        /// </exception>
        private void ValidateHeader()
        {
            if (!ColorTypes.ContainsKey(this.header.ColorType))
            {
                throw new NotSupportedException("Color type is not supported or not valid.");
            }

            if (!ColorTypes[this.header.ColorType].Contains(this.header.BitDepth))
            {
                throw new NotSupportedException("Bit depth is not supported or not valid.");
            }

            if (this.header.FilterMethod != 0)
            {
                throw new NotSupportedException("The png specification only defines 0 as filter method.");
            }

            if (this.header.InterlaceMethod != PngInterlaceMode.None && this.header.InterlaceMethod != PngInterlaceMode.Adam7)
            {
                throw new NotSupportedException("The png specification only defines 'None' and 'Adam7' as interlaced methods.");
            }

            this.pngColorType = this.header.ColorType;
        }

        /// <summary>
        /// Reads a text chunk containing image properties from the data.
        /// </summary>
        /// <param name="metadata">The metadata to decode to.</param>
        /// <param name="data">The <see cref="T:byte[]"/> containing  data.</param>
        /// <param name="length">The maximum length to read.</param>
        private void ReadTextChunk(ImageMetaData metadata, byte[] data, int length)
        {
            if (this.ignoreMetadata)
            {
                return;
            }

            int zeroIndex = 0;

            for (int i = 0; i < length; i++)
            {
                if (data[i] == 0)
                {
                    zeroIndex = i;
                    break;
                }
            }

            string name = this.textEncoding.GetString(data, 0, zeroIndex);
            string value = this.textEncoding.GetString(data, zeroIndex + 1, length - zeroIndex - 1);

            metadata.Properties.Add(new ImageProperty(name, value));
        }

        /// <summary>
        /// Reads a chunk from the stream.
        /// </summary>
        /// <param name="chunk">The image format chunk.</param>
        /// <returns>
        /// The <see cref="PngChunk"/>.
        /// </returns>
        private bool TryReadChunk(out PngChunk chunk)
        {
            int length = this.ReadChunkLength();

            if (length == -1)
            {
                chunk = default;

                // IEND
                return false;
            }

            while (length < 0 || length > (this.currentStream.Length - this.currentStream.Position))
            {
                // Not a valid chunk so we skip back all but one of the four bytes we have just read.
                // That lets us read one byte at a time until we reach a known chunk.
                this.currentStream.Position -= 3;

                length = this.ReadChunkLength();

                if (length == -1)
                {
                    chunk = default;

                    return false;
                }
            }

            PngChunkType type = this.ReadChunkType();

            // NOTE: Reading the chunk data is the responsible of the caller
            if (type == PngChunkType.Data)
            {
                chunk = new PngChunk(length, type);

                return true;
            }

            chunk = new PngChunk(
                length: length,
                type: type,
                data: this.ReadChunkData(length),
                crc: this.ReadChunkCrc());

            if (chunk.IsCritical)
            {
                this.ValidateChunk(chunk);
            }

            return true;
        }

        /// <summary>
        /// Validates the png chunk.
        /// </summary>
        /// The <see cref="PngChunk"/>.
        private void ValidateChunk(in PngChunk chunk)
        {
            this.crc.Reset();
            this.crc.Update(this.chunkTypeBuffer);
            this.crc.Update(chunk.Data.GetSpan());

            if (this.crc.Value != chunk.Crc)
            {
                string chunkTypeName = Encoding.UTF8.GetString(this.chunkTypeBuffer, 0, 4);

                throw new ImageFormatException($"CRC Error. PNG {chunkTypeName} chunk is corrupt!");
            }
        }

        /// <summary>
        /// Reads the cycle redundancy chunk from the data.
        /// </summary>
        /// <exception cref="ImageFormatException">
        /// Thrown if the input stream is not valid or corrupt.
        /// </exception>
        private uint ReadChunkCrc()
        {
            int numBytes = this.currentStream.Read(this.crcBuffer, 0, 4);

            if (numBytes >= 1 && numBytes <= 3)
            {
                throw new ImageFormatException("Image stream is not valid!");
            }

            return BinaryPrimitives.ReadUInt32BigEndian(this.crcBuffer);
        }

        /// <summary>
        /// Skips the chunk data and the cycle redundancy chunk read from the data.
        /// </summary>
        /// <param name="chunk">The image format chunk.</param>
        private void SkipChunkDataAndCrc(in PngChunk chunk)
        {
            this.currentStream.Skip(chunk.Length);
            this.currentStream.Skip(4);
        }

        /// <summary>
        /// Reads the chunk data from the stream.
        /// </summary>
        /// <param name="length">The length of the chunk data to read.</param>
        private IManagedByteBuffer ReadChunkData(int length)
        {
            // We rent the buffer here to return it afterwards in Decode()
            IManagedByteBuffer buffer = this.configuration.MemoryAllocator.AllocateCleanManagedByteBuffer(length);

            this.currentStream.Read(buffer.Array, 0, length);

            return buffer;
        }

        /// <summary>
        /// Identifies the chunk type from the chunk.
        /// </summary>
        /// <exception cref="ImageFormatException">
        /// Thrown if the input stream is not valid.
        /// </exception>
        private PngChunkType ReadChunkType()
        {
            int numBytes = this.currentStream.Read(this.chunkTypeBuffer, 0, 4);

            if (numBytes >= 1 && numBytes <= 3)
            {
                throw new ImageFormatException("Image stream is not valid!");
            }

            return (PngChunkType)BinaryPrimitives.ReadUInt32BigEndian(this.chunkTypeBuffer.AsSpan());
        }

        /// <summary>
        /// Calculates the length of the given chunk.
        /// </summary>
        /// <exception cref="ImageFormatException">
        /// Thrown if the input stream is not valid.
        /// </exception>
        private int ReadChunkLength()
        {
            int numBytes = this.currentStream.Read(this.chunkLengthBuffer, 0, 4);

            if (numBytes < 4)
            {
                return -1;
            }

            return BinaryPrimitives.ReadInt32BigEndian(this.chunkLengthBuffer);
        }

        /// <summary>
        /// Returns the correct number of columns for each interlaced pass.
        /// </summary>
        /// <param name="passIndex">Th current pass index</param>
        /// <returns>The <see cref="int"/></returns>
        [MethodImpl(MethodImplOptions.AggressiveInlining)]
        private int ComputeColumnsAdam7(int passIndex)
        {
            int width = this.header.Width;
            switch (passIndex)
            {
                case 0: return (width + 7) / 8;
                case 1: return (width + 3) / 8;
                case 2: return (width + 3) / 4;
                case 3: return (width + 1) / 4;
                case 4: return (width + 1) / 2;
                case 5: return width / 2;
                case 6: return width;
                default: throw new ArgumentException($"Not a valid pass index: {passIndex}");
            }
        }

        private void SwapBuffers()
        {
            IManagedByteBuffer temp = this.previousScanline;
            this.previousScanline = this.scanline;
            this.scanline = temp;
        }
    }
}<|MERGE_RESOLUTION|>--- conflicted
+++ resolved
@@ -532,12 +532,7 @@
                 }
 
                 this.currentRowBytesRead = 0;
-<<<<<<< HEAD
-                Span<byte> scanlineSpan = this.scanline.Span;
-=======
                 Span<byte> scanlineSpan = this.scanline.GetSpan();
-                var filterType = (FilterType)scanlineSpan[0];
->>>>>>> 0c87eb11
 
                 switch ((FilterType)scanlineSpan[0])
                 {
@@ -804,7 +799,6 @@
                     {
                         if (this.header.BitDepth == 16)
                         {
-<<<<<<< HEAD
                             Rgb48 rgb48 = default;
                             for (int x = 0, o = 0; x < this.header.Width; x++, o += 6)
                             {
@@ -813,14 +807,6 @@
                                 rgb48.B = BinaryPrimitives.ReadUInt16BigEndian(scanlineBuffer.Slice(o + 4, 2));
                                 color.PackFromRgb48(rgb48);
                                 rowSpan[x] = color;
-=======
-                            int length = this.header.Width * 3;
-                            using (IBuffer<byte> compressed = this.configuration.MemoryAllocator.Allocate<byte>(length))
-                            {
-                                // TODO: Should we use pack from vector here instead?
-                                this.From16BitTo8Bit(scanlineBuffer, compressed.GetSpan(), length);
-                                PixelOperations<TPixel>.Instance.PackFromRgb24Bytes(compressed.GetSpan(), rowSpan, this.header.Width);
->>>>>>> 0c87eb11
                             }
                         }
                         else
@@ -832,7 +818,6 @@
                     {
                         if (this.header.BitDepth == 16)
                         {
-<<<<<<< HEAD
                             Rgb48 rgb48 = default;
                             Rgba64 rgba64 = default;
                             for (int x = 0, o = 0; x < this.header.Width; x++, o += 6)
@@ -846,25 +831,6 @@
 
                                 color.PackFromRgba64(rgba64);
                                 rowSpan[x] = color;
-=======
-                            int length = this.header.Width * 3;
-                            using (IBuffer<byte> compressed = this.configuration.MemoryAllocator.Allocate<byte>(length))
-                            {
-                                // TODO: Should we use pack from vector here instead?
-                                this.From16BitTo8Bit(scanlineBuffer, compressed.GetSpan(), length);
-
-                                Span<Rgb24> rgb24Span = MemoryMarshal.Cast<byte, Rgb24>(compressed.GetSpan());
-                                for (int x = 0; x < this.header.Width; x++)
-                                {
-                                    ref Rgb24 rgb24 = ref rgb24Span[x];
-                                    var rgba32 = default(Rgba32);
-                                    rgba32.Rgb = rgb24;
-                                    rgba32.A = (byte)(rgb24.Equals(this.rgb24Trans) ? 0 : 255);
-
-                                    color.PackFromRgba32(rgba32);
-                                    rowSpan[x] = color;
-                                }
->>>>>>> 0c87eb11
                             }
                         }
                         else
@@ -889,7 +855,6 @@
 
                     if (this.header.BitDepth == 16)
                     {
-<<<<<<< HEAD
                         Rgba64 rgba64 = default;
                         for (int x = 0, o = 0; x < this.header.Width; x++, o += 8)
                         {
@@ -899,14 +864,6 @@
                             rgba64.A = BinaryPrimitives.ReadUInt16BigEndian(scanlineBuffer.Slice(o + 6, 2));
                             color.PackFromRgba64(rgba64);
                             rowSpan[x] = color;
-=======
-                        int length = this.header.Width * 4;
-                        using (IBuffer<byte> compressed = this.configuration.MemoryAllocator.Allocate<byte>(length))
-                        {
-                            // TODO: Should we use pack from vector here instead?
-                            this.From16BitTo8Bit(scanlineBuffer, compressed.GetSpan(), length);
-                            PixelOperations<TPixel>.Instance.PackFromRgba32Bytes(compressed.GetSpan(), rowSpan, this.header.Width);
->>>>>>> 0c87eb11
                         }
                     }
                     else
@@ -1086,7 +1043,6 @@
 
                     if (this.header.BitDepth == 16)
                     {
-<<<<<<< HEAD
                         if (this.hasTrans)
                         {
                             Rgb48 rgb48 = default;
@@ -1096,12 +1052,6 @@
                                 rgb48.R = BinaryPrimitives.ReadUInt16BigEndian(scanlineBuffer.Slice(o, 2));
                                 rgb48.G = BinaryPrimitives.ReadUInt16BigEndian(scanlineBuffer.Slice(o + 2, 2));
                                 rgb48.B = BinaryPrimitives.ReadUInt16BigEndian(scanlineBuffer.Slice(o + 4, 2));
-=======
-                        int length = this.header.Width * 3;
-                        using (IBuffer<byte> compressed = this.configuration.MemoryAllocator.Allocate<byte>(length))
-                        {
-                            Span<byte> compressedSpan = compressed.GetSpan();
->>>>>>> 0c87eb11
 
                                 rgba64.Rgb = rgb48;
                                 rgba64.A = rgb48.Equals(this.rgb48Trans) ? ushort.MinValue : ushort.MaxValue;
@@ -1160,7 +1110,6 @@
 
                     if (this.header.BitDepth == 16)
                     {
-<<<<<<< HEAD
                         Rgba64 rgba64 = default;
                         for (int x = pixelOffset, o = 0; x < this.header.Width; x += increment, o += 8)
                         {
@@ -1170,25 +1119,6 @@
                             rgba64.A = BinaryPrimitives.ReadUInt16BigEndian(scanlineBuffer.Slice(o + 6, 2));
                             color.PackFromRgba64(rgba64);
                             rowSpan[x] = color;
-=======
-                        int length = this.header.Width * 4;
-                        using (IBuffer<byte> compressed = this.configuration.MemoryAllocator.Allocate<byte>(length))
-                        {
-                            Span<byte> compressedSpan = compressed.GetSpan();
-
-                            // TODO: Should we use pack from vector here instead?
-                            this.From16BitTo8Bit(scanlineBuffer, compressedSpan, length);
-                            for (int x = pixelOffset, o = 0; x < this.header.Width; x += increment, o += 4)
-                            {
-                                rgba.R = compressedSpan[o];
-                                rgba.G = compressedSpan[o + 1];
-                                rgba.B = compressedSpan[o + 2];
-                                rgba.A = compressedSpan[o + 3];
-
-                                color.PackFromRgba32(rgba);
-                                rowSpan[x] = color;
-                            }
->>>>>>> 0c87eb11
                         }
                     }
                     else
@@ -1439,7 +1369,7 @@
         /// <summary>
         /// Validates the png chunk.
         /// </summary>
-        /// The <see cref="PngChunk"/>.
+        /// <param name="chunk">The <see cref="PngChunk"/>.</param>
         private void ValidateChunk(in PngChunk chunk)
         {
             this.crc.Reset();
