// Copyright (c) Six Labors.
// Licensed under the Six Labors Split License.

using System;
using System.IO;
using System.Numerics;
using System.Runtime.CompilerServices;
using System.Runtime.InteropServices;
using System.Threading;
using SixLabors.ImageSharp.PixelFormats;

namespace SixLabors.ImageSharp.Formats.Jpeg.Components.Encoder
{
    internal class HuffmanScanEncoder
    {
        /// <summary>
        /// Maximum number of bytes encoded jpeg 8x8 block can occupy.
        /// It's highly unlikely for block to occupy this much space - it's a theoretical limit.
        /// </summary>
        /// <remarks>
        /// Where 16 is maximum huffman code binary length according to itu
        /// specs. 10 is maximum value binary length, value comes from discrete
        /// cosine tranform with value range: [-1024..1023]. Block stores
        /// 8x8 = 64 values thus multiplication by 64. Then divided by 8 to get
        /// the number of bytes. This value is then multiplied by
        /// <see cref="MaxBytesPerBlockMultiplier"/> for performance reasons.
        /// </remarks>
        private const int MaxBytesPerBlock = (16 + 10) * 64 / 8 * MaxBytesPerBlockMultiplier;

        /// <summary>
        /// Multiplier used within cache buffers size calculation.
        /// </summary>
        /// <remarks>
        /// <para>
        /// Theoretically, <see cref="MaxBytesPerBlock"/> bytes buffer can fit
        /// exactly one minimal coding unit. In reality, coding blocks occupy much
        /// less space than the theoretical maximum - this can be exploited.
        /// If temporal buffer size is multiplied by at least 2, second half of
        /// the resulting buffer will be used as an overflow 'guard' if next
        /// block would occupy maximum number of bytes. While first half may fit
        /// many blocks before needing to flush.
        /// </para>
        /// <para>
        /// This is subject to change. This can be equal to 1 but recomended
        /// value is 2 or even greater - futher benchmarking needed.
        /// </para>
        /// </remarks>
        private const int MaxBytesPerBlockMultiplier = 2;

        /// <summary>
        /// <see cref="streamWriteBuffer"/> size multiplier.
        /// </summary>
        /// <remarks>
        /// Jpeg specification requiers to insert 'stuff' bytes after each
        /// 0xff byte value. Worst case scenarion is when all bytes are 0xff.
        /// While it's highly unlikely (if not impossible) to get such
        /// combination, it's theoretically possible so buffer size must be guarded.
        /// </remarks>
        private const int OutputBufferLengthMultiplier = 2;

        /// <summary>
        /// The DC Huffman tables.
        /// </summary>
        private readonly HuffmanLut[] dcHuffmanTables = new HuffmanLut[4];

        /// <summary>
        /// The AC Huffman tables.
        /// </summary>
        private readonly HuffmanLut[] acHuffmanTables = new HuffmanLut[4];

        /// <summary>
        /// Emitted bits 'micro buffer' before being transferred to the <see cref="emitBuffer"/>.
        /// </summary>
        private uint accumulatedBits;

        /// <summary>
        /// Buffer for temporal storage of huffman rle encoding bit data.
        /// </summary>
        /// <remarks>
        /// Encoding bits are assembled to 4 byte unsigned integers and then copied to this buffer.
        /// This process does NOT include inserting stuff bytes.
        /// </remarks>
        private readonly uint[] emitBuffer;

        /// <summary>
        /// Buffer for temporal storage which is then written to the output stream.
        /// </summary>
        /// <remarks>
        /// Encoding bits from <see cref="emitBuffer"/> are copied to this byte buffer including stuff bytes.
        /// </remarks>
        private readonly byte[] streamWriteBuffer;

        /// <summary>
        /// Number of jagged bits stored in <see cref="accumulatedBits"/>
        /// </summary>
        private int bitCount;

        private int emitWriteIndex;

        /// <summary>
        /// The output stream. All attempted writes after the first error become no-ops.
        /// </summary>
        private readonly Stream target;

        /// <summary>
        /// Initializes a new instance of the <see cref="HuffmanScanEncoder"/> class.
        /// </summary>
        /// <param name="blocksPerCodingUnit">Amount of encoded 8x8 blocks per single jpeg macroblock.</param>
        /// <param name="outputStream">Output stream for saving encoded data.</param>
        public HuffmanScanEncoder(int blocksPerCodingUnit, Stream outputStream)
        {
            int emitBufferByteLength = MaxBytesPerBlock * blocksPerCodingUnit;
            this.emitBuffer = new uint[emitBufferByteLength / sizeof(uint)];
            this.emitWriteIndex = this.emitBuffer.Length;

            this.streamWriteBuffer = new byte[emitBufferByteLength * OutputBufferLengthMultiplier];

            this.target = outputStream;
        }

        /// <summary>
        /// Gets a value indicating whether <see cref="emitBuffer"/> is full
        /// and must be flushed using <see cref="FlushToStream()"/>
        /// before encoding next 8x8 coding block.
        /// </summary>
        private bool IsStreamFlushNeeded
        {
            [MethodImpl(MethodImplOptions.AggressiveInlining)]
            get => this.emitWriteIndex < (uint)this.emitBuffer.Length / 2;
        }

        public void BuildHuffmanTable(JpegHuffmanTableConfig tableConfig)
        {
            HuffmanLut[] tables = tableConfig.Class == 0 ? this.dcHuffmanTables : this.acHuffmanTables;
            tables[tableConfig.DestinationIndex] = new HuffmanLut(tableConfig.Table);
        }

        /// <summary>
        /// Encodes scan in baseline interleaved mode.
        /// </summary>
        /// <param name="color">Output color space.</param>
        /// <param name="frame">Frame to encode.</param>
        /// <param name="converter">Converter from color to spectral.</param>
        /// <param name="cancellationToken">The token to request cancellation.</param>
        public void EncodeScanBaselineInterleaved<TPixel>(JpegEncodingColor color, JpegFrame frame, SpectralConverter<TPixel> converter, CancellationToken cancellationToken)
            where TPixel : unmanaged, IPixel<TPixel>
        {
<<<<<<< HEAD
            switch (color)
            {
                case JpegEncodingColor.YCbCrRatio444:
                case JpegEncodingColor.Rgb:
                    this.EncodeThreeComponentBaselineInterleavedScanNoSubsampling(frame, converter, cancellationToken);
                    break;
                default:
                    this.EncodeScanBaselineInterleaved(frame, converter, cancellationToken);
                    break;
            }
        }
=======
            FloatingPointDCT.AdjustToFDCT(ref luminanceQuantTable);
            FloatingPointDCT.AdjustToFDCT(ref chrominanceQuantTable);

            this.huffmanTables = HuffmanLut.TheHuffmanLut;

            // ReSharper disable once InconsistentNaming
            int prevDCY = 0, prevDCCb = 0, prevDCCr = 0;
>>>>>>> ffac532f

        /// <summary>
        /// Encodes grayscale scan in baseline interleaved mode.
        /// </summary>
        /// <param name="component">Component with grayscale data.</param>
        /// <param name="converter">Converter from color to spectral.</param>
        /// <param name="cancellationToken">The token to request cancellation.</param>
        public void EncodeScanBaselineSingleComponent<TPixel>(Component component, SpectralConverter<TPixel> converter, CancellationToken cancellationToken)
            where TPixel : unmanaged, IPixel<TPixel>
        {
            int h = component.HeightInBlocks;
            int w = component.WidthInBlocks;

            ref HuffmanLut dcHuffmanTable = ref this.dcHuffmanTables[component.DcTableId];
            ref HuffmanLut acHuffmanTable = ref this.acHuffmanTables[component.AcTableId];

            for (int i = 0; i < h; i++)
            {
                cancellationToken.ThrowIfCancellationRequested();

                // Convert from pixels to spectral via given converter
                converter.ConvertStrideBaseline();

                // Encode spectral to binary
                Span<Block8x8> blockSpan = component.SpectralBlocks.DangerousGetRowSpan(y: 0);
                ref Block8x8 blockRef = ref MemoryMarshal.GetReference(blockSpan);

                for (nint k = 0; k < w; k++)
                {
                    this.WriteBlock(
                        component,
                        ref Unsafe.Add(ref blockRef, k),
                        ref dcHuffmanTable,
                        ref acHuffmanTable);

                    if (this.IsStreamFlushNeeded)
                    {
                        this.FlushToStream();
                    }
                }
            }

            this.FlushRemainingBytes();
        }

        /// <summary>
        /// Encodes scan with a single component in baseline non-interleaved mode.
        /// </summary>
        /// <param name="component">Component with grayscale data.</param>
        /// <param name="cancellationToken">The token to request cancellation.</param>
        public void EncodeScanBaseline(Component component, CancellationToken cancellationToken)
        {
<<<<<<< HEAD
            int h = component.HeightInBlocks;
            int w = component.WidthInBlocks;
=======
            FloatingPointDCT.AdjustToFDCT(ref luminanceQuantTable);
            FloatingPointDCT.AdjustToFDCT(ref chrominanceQuantTable);

            this.huffmanTables = HuffmanLut.TheHuffmanLut;

            // ReSharper disable once InconsistentNaming
            int prevDCY = 0, prevDCCb = 0, prevDCCr = 0;
            ImageFrame<TPixel> frame = pixels.Frames.RootFrame;
            Buffer2D<TPixel> pixelBuffer = frame.PixelBuffer;
            RowOctet<TPixel> currentRows = default;
>>>>>>> ffac532f

            ref HuffmanLut dcHuffmanTable = ref this.dcHuffmanTables[component.DcTableId];
            ref HuffmanLut acHuffmanTable = ref this.acHuffmanTables[component.AcTableId];

            for (int i = 0; i < h; i++)
            {
                cancellationToken.ThrowIfCancellationRequested();

                // Encode spectral to binary
                Span<Block8x8> blockSpan = component.SpectralBlocks.DangerousGetRowSpan(y: i);
                ref Block8x8 blockRef = ref MemoryMarshal.GetReference(blockSpan);

                for (nint k = 0; k < w; k++)
                {
                    this.WriteBlock(
                        component,
                        ref Unsafe.Add(ref blockRef, k),
                        ref dcHuffmanTable,
                        ref acHuffmanTable);

                    if (this.IsStreamFlushNeeded)
                    {
                        this.FlushToStream();
                    }
                }
            }

            this.FlushRemainingBytes();
        }

        /// <summary>
        /// Encodes scan in baseline interleaved mode for any amount of component with arbitrary sampling factors.
        /// </summary>
        /// <param name="frame">Frame to encode.</param>
        /// <param name="converter">Converter from color to spectral.</param>
        /// <param name="cancellationToken">The token to request cancellation.</param>
        private void EncodeScanBaselineInterleaved<TPixel>(JpegFrame frame, SpectralConverter<TPixel> converter, CancellationToken cancellationToken)
            where TPixel : unmanaged, IPixel<TPixel>
        {
<<<<<<< HEAD
            nint mcu = 0;
            nint mcusPerColumn = frame.McusPerColumn;
            nint mcusPerLine = frame.McusPerLine;
=======
            FloatingPointDCT.AdjustToFDCT(ref luminanceQuantTable);
>>>>>>> ffac532f

            for (int j = 0; j < mcusPerColumn; j++)
            {
                cancellationToken.ThrowIfCancellationRequested();

                // Convert from pixels to spectral via given converter
                converter.ConvertStrideBaseline();

                // Encode spectral to binary
                for (nint i = 0; i < mcusPerLine; i++)
                {
                    // Scan an interleaved mcu... process components in order
                    nint mcuCol = mcu % mcusPerLine;
                    for (nint k = 0; k < frame.Components.Length; k++)
                    {
                        Component component = frame.Components[k];

                        ref HuffmanLut dcHuffmanTable = ref this.dcHuffmanTables[component.DcTableId];
                        ref HuffmanLut acHuffmanTable = ref this.acHuffmanTables[component.AcTableId];

                        nint h = component.HorizontalSamplingFactor;
                        int v = component.VerticalSamplingFactor;

                        nint blockColBase = mcuCol * h;

                        // Scan out an mcu's worth of this component; that's just determined
                        // by the basic H and V specified for the component
                        for (int y = 0; y < v; y++)
                        {
                            Span<Block8x8> blockSpan = component.SpectralBlocks.DangerousGetRowSpan(y);
                            ref Block8x8 blockRef = ref MemoryMarshal.GetReference(blockSpan);

                            for (nint x = 0; x < h; x++)
                            {
                                nint blockCol = blockColBase + x;

                                this.WriteBlock(
                                    component,
                                    ref Unsafe.Add(ref blockRef, blockCol),
                                    ref dcHuffmanTable,
                                    ref acHuffmanTable);
                            }
                        }
                    }

                    // After all interleaved components, that's an interleaved MCU
                    mcu++;
                    if (this.IsStreamFlushNeeded)
                    {
                        this.FlushToStream();
                    }
                }
            }

            this.FlushRemainingBytes();
        }

        /// <summary>
        /// Encodes scan in baseline interleaved mode with exactly 3 components with no subsampling.
        /// </summary>
        /// <param name="frame">Frame to encode.</param>
        /// <param name="converter">Converter from color to spectral.</param>
        /// <param name="cancellationToken">The token to request cancellation.</param>
        private void EncodeThreeComponentBaselineInterleavedScanNoSubsampling<TPixel>(JpegFrame frame, SpectralConverter<TPixel> converter, CancellationToken cancellationToken)
            where TPixel : unmanaged, IPixel<TPixel>
        {
<<<<<<< HEAD
            nint mcusPerColumn = frame.McusPerColumn;
            nint mcusPerLine = frame.McusPerLine;
=======
            FloatingPointDCT.AdjustToFDCT(ref quantTable);

            this.huffmanTables = HuffmanLut.TheHuffmanLut;
>>>>>>> ffac532f

            Component c2 = frame.Components[2];
            Component c1 = frame.Components[1];
            Component c0 = frame.Components[0];

            ref HuffmanLut c0dcHuffmanTable = ref this.dcHuffmanTables[c0.DcTableId];
            ref HuffmanLut c0acHuffmanTable = ref this.acHuffmanTables[c0.AcTableId];
            ref HuffmanLut c1dcHuffmanTable = ref this.dcHuffmanTables[c1.DcTableId];
            ref HuffmanLut c1acHuffmanTable = ref this.acHuffmanTables[c1.AcTableId];
            ref HuffmanLut c2dcHuffmanTable = ref this.dcHuffmanTables[c2.DcTableId];
            ref HuffmanLut c2acHuffmanTable = ref this.acHuffmanTables[c2.AcTableId];

            ref Block8x8 c0BlockRef = ref MemoryMarshal.GetReference(c0.SpectralBlocks.DangerousGetRowSpan(y: 0));
            ref Block8x8 c1BlockRef = ref MemoryMarshal.GetReference(c1.SpectralBlocks.DangerousGetRowSpan(y: 0));
            ref Block8x8 c2BlockRef = ref MemoryMarshal.GetReference(c2.SpectralBlocks.DangerousGetRowSpan(y: 0));

            for (nint j = 0; j < mcusPerColumn; j++)
            {
                cancellationToken.ThrowIfCancellationRequested();

                // Convert from pixels to spectral via given converter
                converter.ConvertStrideBaseline();

                // Encode spectral to binary
                for (nint i = 0; i < mcusPerLine; i++)
                {
                    this.WriteBlock(
                        c0,
                        ref Unsafe.Add(ref c0BlockRef, i),
                        ref c0dcHuffmanTable,
                        ref c0acHuffmanTable);

                    this.WriteBlock(
                        c1,
                        ref Unsafe.Add(ref c1BlockRef, i),
                        ref c1dcHuffmanTable,
                        ref c1acHuffmanTable);

                    this.WriteBlock(
                        c2,
                        ref Unsafe.Add(ref c2BlockRef, i),
                        ref c2dcHuffmanTable,
                        ref c2acHuffmanTable);

                    if (this.IsStreamFlushNeeded)
                    {
                        this.FlushToStream();
                    }
                }
            }

            this.FlushRemainingBytes();
        }

        private void WriteBlock(
            Component component,
            ref Block8x8 block,
            ref HuffmanLut dcTable,
            ref HuffmanLut acTable)
        {
<<<<<<< HEAD
=======
            ref Block8x8 spectralBlock = ref this.tempBlock;

            // Shifting level from 0..255 to -128..127
            block.AddInPlace(-128f);

            // Discrete cosine transform
            FloatingPointDCT.TransformFDCT(ref block);

            // Quantization
            Block8x8F.Quantize(ref block, ref spectralBlock, ref quant);

>>>>>>> ffac532f
            // Emit the DC delta.
            int dc = block[0];
            this.EmitHuffRLE(dcTable.Values, 0, dc - component.DcPredictor);
            component.DcPredictor = dc;

            // Emit the AC components.
            int[] acHuffTable = acTable.Values;

            nint lastValuableIndex = block.GetLastNonZeroIndex();

            int runLength = 0;
            ref short blockRef = ref Unsafe.As<Block8x8, short>(ref block);
            for (nint zig = 1; zig <= lastValuableIndex; zig++)
            {
                const int zeroRun1 = 1 << 4;
                const int zeroRun16 = 16 << 4;

                int ac = Unsafe.Add(ref blockRef, zig);
                if (ac == 0)
                {
                    runLength += zeroRun1;
                }
                else
                {
                    while (runLength >= zeroRun16)
                    {
                        this.EmitHuff(acHuffTable, 0xf0);
                        runLength -= zeroRun16;
                    }

                    this.EmitHuffRLE(acHuffTable, runLength, ac);
                    runLength = 0;
                }
            }

            // if mcu block contains trailing zeros - we must write end of block (EOB) value indicating that current block is over
            // this can be done for any number of trailing zeros, even when all 63 ac values are zero
            // (Block8x8F.Size - 1) == 63 - last index of the mcu elements
            if (lastValuableIndex != Block8x8F.Size - 1)
            {
                this.EmitHuff(acHuffTable, 0x00);
            }
        }

        /// <summary>
        /// Emits the most significant count of bits to the buffer.
        /// </summary>
        /// <remarks>
        /// <para>
        /// Supports up to 32 count of bits but, generally speaking, jpeg
        /// standard assures that there won't be more than 16 bits per single
        /// value.
        /// </para>
        /// <para>
        /// Emitting algorithm uses 3 intermediate buffers for caching before
        /// writing to the stream:
        /// <list type="number">
        /// <item>
        /// <term>uint32</term>
        /// <description>
        /// Bit buffer. Encoded spectral values can occupy up to 16 bits, bits
        /// are assembled to whole bytes via this intermediate buffer.
        /// </description>
        /// </item>
        /// <item>
        /// <term>uint32[]</term>
        /// <description>
        /// Assembled bytes from uint32 buffer are saved into this buffer.
        /// uint32 buffer values are saved using indices from the last to the first.
        /// As bytes are saved to the memory as 4-byte packages endianness matters:
        /// Jpeg stream is big-endian, indexing buffer bytes from the last index to the
        /// first eliminates all operations to extract separate bytes. This only works for
        /// little-endian machines (there are no known examples of big-endian users atm).
        /// For big-endians this approach is slower due to the separate byte extraction.
        /// </description>
        /// </item>
        /// <item>
        /// <term>byte[]</term>
        /// <description>
        /// Byte buffer used only during <see cref="FlushToStream(int)"/> method.
        /// </description>
        /// </item>
        /// </list>
        /// </para>
        /// </remarks>
        /// <param name="bits">Bits to emit, must be shifted to the left.</param>
        /// <param name="count">Bits count stored in the bits parameter.</param>
        [MethodImpl(InliningOptions.ShortMethod)]
        private void Emit(uint bits, int count)
        {
            this.accumulatedBits |= bits >> this.bitCount;

            count += this.bitCount;

            if (count >= 32)
            {
                this.emitBuffer[--this.emitWriteIndex] = this.accumulatedBits;
                this.accumulatedBits = bits << (32 - this.bitCount);

                count -= 32;
            }

            this.bitCount = count;
        }

        /// <summary>
        /// Emits the given value with the given Huffman table.
        /// </summary>
        /// <param name="table">Huffman table.</param>
        /// <param name="value">Value to encode.</param>
        [MethodImpl(InliningOptions.ShortMethod)]
        private void EmitHuff(int[] table, int value)
        {
            int x = table[value];
            this.Emit((uint)x & 0xffff_ff00u, x & 0xff);
        }

        /// <summary>
        /// Emits given value via huffman rle encoding.
        /// </summary>
        /// <param name="table">Huffman table.</param>
        /// <param name="runLength">The number of preceding zeroes, preshifted by 4 to the left.</param>
        /// <param name="value">Value to encode.</param>
        [MethodImpl(InliningOptions.ShortMethod)]
        private void EmitHuffRLE(int[] table, int runLength, int value)
        {
            DebugGuard.IsTrue((runLength & 0xf) == 0, $"{nameof(runLength)} parameter must be shifted to the left by 4 bits");

            int a = value;
            int b = value;
            if (a < 0)
            {
                a = -value;
                b = value - 1;
            }

            int valueLen = GetHuffmanEncodingLength((uint)a);

            // Huffman prefix code
            int huffPackage = table[runLength | valueLen];
            int prefixLen = huffPackage & 0xff;
            uint prefix = (uint)huffPackage & 0xffff_0000u;

            // Actual encoded value
            uint encodedValue = (uint)b << (32 - valueLen);

            // Doing two binary shifts to get rid of leading 1's in negative value case
            this.Emit(prefix | (encodedValue >> prefixLen), prefixLen + valueLen);
        }

        /// <summary>
        /// Calculates how many minimum bits needed to store given value for Huffman jpeg encoding.
        /// </summary>
        /// <remarks>
        /// This is an internal operation supposed to be used only in <see cref="HuffmanScanEncoder"/> class for jpeg encoding.
        /// </remarks>
        /// <param name="value">The value.</param>
        [MethodImpl(InliningOptions.ShortMethod)]
        internal static int GetHuffmanEncodingLength(uint value)
        {
            DebugGuard.IsTrue(value <= (1 << 16), "Huffman encoder is supposed to encode a value of 16bit size max");
#if SUPPORTS_BITOPERATIONS
            // This should have been implemented as (BitOperations.Log2(value) + 1) as in non-intrinsic implementation
            // But internal log2 is implemented like this: (31 - (int)Lzcnt.LeadingZeroCount(value))

            // BitOperations.Log2 implementation also checks if input value is zero for the convention 0->0
            // Lzcnt would return 32 for input value of 0 - no need to check that with branching
            // Fallback code if Lzcnt is not supported still use if-check
            // But most modern CPUs support this instruction so this should not be a problem
            return 32 - BitOperations.LeadingZeroCount(value);
#else
            // Ideally:
            // if 0 - return 0 in this case
            // else - return log2(value) + 1
            //
            // Hack based on input value constraint:
            // We know that input values are guaranteed to be maximum 16 bit large for huffman encoding
            // We can safely shift input value for one bit -> log2(value << 1)
            // Because of the 16 bit value constraint it won't overflow
            // With that input value change we no longer need to add 1 before returning
            // And this eliminates need to check if input value is zero - it is a standard convention which Log2SoftwareFallback adheres to
            return Numerics.Log2(value << 1);
#endif
        }

        /// <summary>
        /// General method for flushing cached spectral data bytes to
        /// the ouput stream respecting stuff bytes.
        /// </summary>
        /// <remarks>
        /// Bytes cached via <see cref="Emit"/> are stored in 4-bytes blocks
        /// which makes this method endianness dependent.
        /// </remarks>
        [MethodImpl(InliningOptions.ShortMethod)]
        private void FlushToStream(int endIndex)
        {
            Span<byte> emitBytes = MemoryMarshal.AsBytes(this.emitBuffer.AsSpan());

            int writeIdx = 0;
            int startIndex = emitBytes.Length - 1;

            // Some platforms may fail to eliminate this if-else branching
            // Even if it happens - buffer is flushed in big packs,
            // branching overhead shouldn't be noticeable
            if (BitConverter.IsLittleEndian)
            {
                // For little endian case bytes are ordered and can be
                // safely written to the stream with stuff bytes
                // First byte is cached on the most significant index
                // so we are going from the end of the array to its beginning:
                // ... [  double word #1   ] [  double word #0   ]
                // ... [idx3|idx2|idx1|idx0] [idx3|idx2|idx1|idx0]
                for (int i = startIndex; i >= endIndex; i--)
                {
                    byte value = emitBytes[i];
                    this.streamWriteBuffer[writeIdx++] = value;

                    // Inserting stuff byte
                    if (value == 0xff)
                    {
                        this.streamWriteBuffer[writeIdx++] = 0x00;
                    }
                }
            }
            else
            {
                // For big endian case bytes are ordered in 4-byte packs
                // which are ordered like bytes in the little endian case by in 4-byte packs:
                // ... [  double word #1   ] [  double word #0   ]
                // ... [idx0|idx1|idx2|idx3] [idx0|idx1|idx2|idx3]
                // So we must write each 4-bytes in 'natural order'
                for (int i = startIndex; i >= endIndex; i -= 4)
                {
                    // This loop is caused by the nature of underlying byte buffer
                    // implementation and indeed causes performace by somewhat 5%
                    // compared to little endian scenario
                    // Even with this performance drop this cached buffer implementation
                    // is faster than individually writing bytes using binary shifts and binary and(s)
                    for (int j = i - 3; j <= i; j++)
                    {
                        byte value = emitBytes[j];
                        this.streamWriteBuffer[writeIdx++] = value;

                        // Inserting stuff byte
                        if (value == 0xff)
                        {
                            this.streamWriteBuffer[writeIdx++] = 0x00;
                        }
                    }
                }
            }

            this.target.Write(this.streamWriteBuffer, 0, writeIdx);
            this.emitWriteIndex = this.emitBuffer.Length;
        }

        /// <summary>
        /// Flushes spectral data bytes after encoding all channel blocks
        /// in a single jpeg macroblock using <see cref="WriteBlock(Component, ref Block8x8, ref HuffmanLut, ref HuffmanLut)"/>.
        /// </summary>
        /// <remarks>
        /// This must be called only if <see cref="IsStreamFlushNeeded"/> is true
        /// only during the macroblocks encoding routine.
        /// </remarks>
        private void FlushToStream() =>
            this.FlushToStream(this.emitWriteIndex * 4);

        /// <summary>
        /// Flushes final cached bits to the stream padding 1's to
        /// complement full bytes.
        /// </summary>
        /// <remarks>
        /// This must be called only once at the end of the encoding routine.
        /// <see cref="IsStreamFlushNeeded"/> check is not needed.
        /// </remarks>
        [MethodImpl(InliningOptions.ShortMethod)]
        private void FlushRemainingBytes()
        {
            // Padding all 4 bytes with 1's while not corrupting initial bits stored in accumulatedBits
            // And writing only valuable count of bytes count we want to write to the output stream
            int valuableBytesCount = (int)Numerics.DivideCeil((uint)this.bitCount, 8);
            uint packedBytes = this.accumulatedBits | (uint.MaxValue >> this.bitCount);
            this.emitBuffer[this.emitWriteIndex - 1] = packedBytes;

            // Flush cached bytes to the output stream with padding bits
            int lastByteIndex = (this.emitWriteIndex * 4) - valuableBytesCount;
            this.FlushToStream(lastByteIndex);

            // Clear huffman register
            // This is needed for for images with multiples scans
            this.bitCount = 0;
            this.accumulatedBits = 0;
        }
    }
}<|MERGE_RESOLUTION|>--- conflicted
+++ resolved
@@ -145,7 +145,6 @@
         public void EncodeScanBaselineInterleaved<TPixel>(JpegEncodingColor color, JpegFrame frame, SpectralConverter<TPixel> converter, CancellationToken cancellationToken)
             where TPixel : unmanaged, IPixel<TPixel>
         {
-<<<<<<< HEAD
             switch (color)
             {
                 case JpegEncodingColor.YCbCrRatio444:
@@ -157,15 +156,6 @@
                     break;
             }
         }
-=======
-            FloatingPointDCT.AdjustToFDCT(ref luminanceQuantTable);
-            FloatingPointDCT.AdjustToFDCT(ref chrominanceQuantTable);
-
-            this.huffmanTables = HuffmanLut.TheHuffmanLut;
-
-            // ReSharper disable once InconsistentNaming
-            int prevDCY = 0, prevDCCb = 0, prevDCCr = 0;
->>>>>>> ffac532f
 
         /// <summary>
         /// Encodes grayscale scan in baseline interleaved mode.
@@ -218,21 +208,8 @@
         /// <param name="cancellationToken">The token to request cancellation.</param>
         public void EncodeScanBaseline(Component component, CancellationToken cancellationToken)
         {
-<<<<<<< HEAD
             int h = component.HeightInBlocks;
             int w = component.WidthInBlocks;
-=======
-            FloatingPointDCT.AdjustToFDCT(ref luminanceQuantTable);
-            FloatingPointDCT.AdjustToFDCT(ref chrominanceQuantTable);
-
-            this.huffmanTables = HuffmanLut.TheHuffmanLut;
-
-            // ReSharper disable once InconsistentNaming
-            int prevDCY = 0, prevDCCb = 0, prevDCCr = 0;
-            ImageFrame<TPixel> frame = pixels.Frames.RootFrame;
-            Buffer2D<TPixel> pixelBuffer = frame.PixelBuffer;
-            RowOctet<TPixel> currentRows = default;
->>>>>>> ffac532f
 
             ref HuffmanLut dcHuffmanTable = ref this.dcHuffmanTables[component.DcTableId];
             ref HuffmanLut acHuffmanTable = ref this.acHuffmanTables[component.AcTableId];
@@ -272,13 +249,9 @@
         private void EncodeScanBaselineInterleaved<TPixel>(JpegFrame frame, SpectralConverter<TPixel> converter, CancellationToken cancellationToken)
             where TPixel : unmanaged, IPixel<TPixel>
         {
-<<<<<<< HEAD
             nint mcu = 0;
             nint mcusPerColumn = frame.McusPerColumn;
             nint mcusPerLine = frame.McusPerLine;
-=======
-            FloatingPointDCT.AdjustToFDCT(ref luminanceQuantTable);
->>>>>>> ffac532f
 
             for (int j = 0; j < mcusPerColumn; j++)
             {
@@ -345,14 +318,8 @@
         private void EncodeThreeComponentBaselineInterleavedScanNoSubsampling<TPixel>(JpegFrame frame, SpectralConverter<TPixel> converter, CancellationToken cancellationToken)
             where TPixel : unmanaged, IPixel<TPixel>
         {
-<<<<<<< HEAD
             nint mcusPerColumn = frame.McusPerColumn;
             nint mcusPerLine = frame.McusPerLine;
-=======
-            FloatingPointDCT.AdjustToFDCT(ref quantTable);
-
-            this.huffmanTables = HuffmanLut.TheHuffmanLut;
->>>>>>> ffac532f
 
             Component c2 = frame.Components[2];
             Component c1 = frame.Components[1];
@@ -413,20 +380,6 @@
             ref HuffmanLut dcTable,
             ref HuffmanLut acTable)
         {
-<<<<<<< HEAD
-=======
-            ref Block8x8 spectralBlock = ref this.tempBlock;
-
-            // Shifting level from 0..255 to -128..127
-            block.AddInPlace(-128f);
-
-            // Discrete cosine transform
-            FloatingPointDCT.TransformFDCT(ref block);
-
-            // Quantization
-            Block8x8F.Quantize(ref block, ref spectralBlock, ref quant);
-
->>>>>>> ffac532f
             // Emit the DC delta.
             int dc = block[0];
             this.EmitHuffRLE(dcTable.Values, 0, dc - component.DcPredictor);
