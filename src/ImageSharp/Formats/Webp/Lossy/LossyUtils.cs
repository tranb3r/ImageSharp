// Copyright (c) Six Labors.
// Licensed under the Apache License, Version 2.0.

using System;
using System.Buffers.Binary;
using System.Runtime.CompilerServices;
using System.Runtime.InteropServices;
#if SUPPORTS_RUNTIME_INTRINSICS
using System.Runtime.Intrinsics;
using System.Runtime.Intrinsics.X86;
#endif

// ReSharper disable InconsistentNaming
namespace SixLabors.ImageSharp.Formats.Webp.Lossy
{
    internal static class LossyUtils
    {
#if SUPPORTS_RUNTIME_INTRINSICS
        private static readonly Vector128<byte> Mean16x4Mask = Vector128.Create((short)0x00ff).AsByte();

<<<<<<< HEAD
        private static readonly Vector128<byte> SignBit = Vector128.Create((byte)0x80);

        private static readonly Vector128<sbyte> Three = Vector128.Create((byte)3).AsSByte();

        private static readonly Vector128<sbyte> Four = Vector128.Create((byte)4).AsSByte();

        private static readonly Vector128<sbyte> Nine = Vector128.Create((short)0x0900).AsSByte();

        private static readonly Vector128<sbyte> SixtyThree = Vector128.Create((short)63).AsSByte();

        private static readonly Vector128<sbyte> SixtyFour = Vector128.Create((byte)64).AsSByte();
=======
        private static readonly Vector128<short> K1 = Vector128.Create((short)20091);

        private static readonly Vector128<short> K2 = Vector128.Create((short)-30068);

        private static readonly Vector128<short> Four = Vector128.Create((short)4);

>>>>>>> 8fbc68cc
#endif

        // Note: method name in libwebp reference implementation is called VP8SSE16x16.
        [MethodImpl(InliningOptions.ShortMethod)]
        public static int Vp8_Sse16X16(Span<byte> a, Span<byte> b) => Vp8_SseNxN(a, b, 16, 16);

        // Note: method name in libwebp reference implementation is called VP8SSE16x8.
        [MethodImpl(InliningOptions.ShortMethod)]
        public static int Vp8_Sse16X8(Span<byte> a, Span<byte> b) => Vp8_SseNxN(a, b, 16, 8);

        // Note: method name in libwebp reference implementation is called VP8SSE4x4.
        [MethodImpl(InliningOptions.ShortMethod)]
        public static int Vp8_Sse4X4(Span<byte> a, Span<byte> b)
        {
#if SUPPORTS_RUNTIME_INTRINSICS
            if (Avx2.IsSupported)
            {
                // Load values.
                ref byte aRef = ref MemoryMarshal.GetReference(a);
                ref byte bRef = ref MemoryMarshal.GetReference(b);
                var a0 = Vector256.Create(
                    Unsafe.As<byte, Vector128<byte>>(ref aRef),
                    Unsafe.As<byte, Vector128<byte>>(ref Unsafe.Add(ref aRef, WebpConstants.Bps)));
                var a1 = Vector256.Create(
                    Unsafe.As<byte, Vector128<byte>>(ref Unsafe.Add(ref aRef, WebpConstants.Bps * 2)),
                    Unsafe.As<byte, Vector128<byte>>(ref Unsafe.Add(ref aRef, WebpConstants.Bps * 3)));
                var b0 = Vector256.Create(
                    Unsafe.As<byte, Vector128<byte>>(ref bRef),
                    Unsafe.As<byte, Vector128<byte>>(ref Unsafe.Add(ref bRef, WebpConstants.Bps)));
                var b1 = Vector256.Create(
                    Unsafe.As<byte, Vector128<byte>>(ref Unsafe.Add(ref bRef, WebpConstants.Bps * 2)),
                    Unsafe.As<byte, Vector128<byte>>(ref Unsafe.Add(ref bRef, WebpConstants.Bps * 3)));

                // Combine pair of lines.
                Vector256<int> a01 = Avx2.UnpackLow(a0.AsInt32(), a1.AsInt32());
                Vector256<int> b01 = Avx2.UnpackLow(b0.AsInt32(), b1.AsInt32());

                // Convert to 16b.
                Vector256<byte> a01s = Avx2.UnpackLow(a01.AsByte(), Vector256<byte>.Zero);
                Vector256<byte> b01s = Avx2.UnpackLow(b01.AsByte(), Vector256<byte>.Zero);

                // subtract, square and accumulate.
                Vector256<byte> d0 = Avx2.SubtractSaturate(a01s, b01s);
                Vector256<int> e0 = Avx2.MultiplyAddAdjacent(d0.AsInt16(), d0.AsInt16());

                return Numerics.ReduceSum(e0);
            }

            if (Sse2.IsSupported)
            {
                // Load values.
                ref byte aRef = ref MemoryMarshal.GetReference(a);
                ref byte bRef = ref MemoryMarshal.GetReference(b);
                Vector128<byte> a0 = Unsafe.As<byte, Vector128<byte>>(ref aRef);
                Vector128<byte> a1 = Unsafe.As<byte, Vector128<byte>>(ref Unsafe.Add(ref aRef, WebpConstants.Bps));
                Vector128<byte> a2 = Unsafe.As<byte, Vector128<byte>>(ref Unsafe.Add(ref aRef, WebpConstants.Bps * 2));
                Vector128<byte> a3 = Unsafe.As<byte, Vector128<byte>>(ref Unsafe.Add(ref aRef, WebpConstants.Bps * 3));
                Vector128<byte> b0 = Unsafe.As<byte, Vector128<byte>>(ref bRef);
                Vector128<byte> b1 = Unsafe.As<byte, Vector128<byte>>(ref Unsafe.Add(ref bRef, WebpConstants.Bps));
                Vector128<byte> b2 = Unsafe.As<byte, Vector128<byte>>(ref Unsafe.Add(ref bRef, WebpConstants.Bps * 2));
                Vector128<byte> b3 = Unsafe.As<byte, Vector128<byte>>(ref Unsafe.Add(ref bRef, WebpConstants.Bps * 3));

                // Combine pair of lines.
                Vector128<int> a01 = Sse2.UnpackLow(a0.AsInt32(), a1.AsInt32());
                Vector128<int> a23 = Sse2.UnpackLow(a2.AsInt32(), a3.AsInt32());
                Vector128<int> b01 = Sse2.UnpackLow(b0.AsInt32(), b1.AsInt32());
                Vector128<int> b23 = Sse2.UnpackLow(b2.AsInt32(), b3.AsInt32());

                // Convert to 16b.
                Vector128<byte> a01s = Sse2.UnpackLow(a01.AsByte(), Vector128<byte>.Zero);
                Vector128<byte> a23s = Sse2.UnpackLow(a23.AsByte(), Vector128<byte>.Zero);
                Vector128<byte> b01s = Sse2.UnpackLow(b01.AsByte(), Vector128<byte>.Zero);
                Vector128<byte> b23s = Sse2.UnpackLow(b23.AsByte(), Vector128<byte>.Zero);

                // subtract, square and accumulate.
                Vector128<byte> d0 = Sse2.SubtractSaturate(a01s, b01s);
                Vector128<byte> d1 = Sse2.SubtractSaturate(a23s, b23s);
                Vector128<int> e0 = Sse2.MultiplyAddAdjacent(d0.AsInt16(), d0.AsInt16());
                Vector128<int> e1 = Sse2.MultiplyAddAdjacent(d1.AsInt16(), d1.AsInt16());
                Vector128<int> sum = Sse2.Add(e0, e1);

                return Numerics.ReduceSum(sum);
            }
#endif
            {
                return Vp8_SseNxN(a, b, 4, 4);
            }
        }

        [MethodImpl(InliningOptions.ShortMethod)]
        public static int Vp8_SseNxN(Span<byte> a, Span<byte> b, int w, int h)
        {
            int count = 0;
            int aOffset = 0;
            int bOffset = 0;
            for (int y = 0; y < h; y++)
            {
                for (int x = 0; x < w; x++)
                {
                    int diff = a[aOffset + x] - b[bOffset + x];
                    count += diff * diff;
                }

                aOffset += WebpConstants.Bps;
                bOffset += WebpConstants.Bps;
            }

            return count;
        }

        [MethodImpl(InliningOptions.ShortMethod)]
        public static void Vp8Copy4X4(Span<byte> src, Span<byte> dst) => Copy(src, dst, 4, 4);

        [MethodImpl(InliningOptions.ShortMethod)]
        public static void Vp8Copy16X8(Span<byte> src, Span<byte> dst) => Copy(src, dst, 16, 8);

        [MethodImpl(InliningOptions.ShortMethod)]
        public static void Copy(Span<byte> src, Span<byte> dst, int w, int h)
        {
            int offset = 0;
            for (int y = 0; y < h; y++)
            {
                src.Slice(offset, w).CopyTo(dst.Slice(offset, w));
                offset += WebpConstants.Bps;
            }
        }

        [MethodImpl(InliningOptions.ShortMethod)]
        public static int Vp8Disto16X16(Span<byte> a, Span<byte> b, Span<ushort> w, Span<int> scratch)
        {
            int d = 0;
            int dataSize = (4 * WebpConstants.Bps) - 16;
            for (int y = 0; y < 16 * WebpConstants.Bps; y += 4 * WebpConstants.Bps)
            {
                for (int x = 0; x < 16; x += 4)
                {
                    d += Vp8Disto4X4(a.Slice(x + y, dataSize), b.Slice(x + y, dataSize), w, scratch);
                }
            }

            return d;
        }

        [MethodImpl(InliningOptions.ShortMethod)]
        public static int Vp8Disto4X4(Span<byte> a, Span<byte> b, Span<ushort> w, Span<int> scratch)
        {
#if SUPPORTS_RUNTIME_INTRINSICS
            if (Sse41.IsSupported)
            {
                int diffSum = TTransformSse41(a, b, w);
                return Math.Abs(diffSum) >> 5;
            }
            else
#endif
            {
                int sum1 = TTransform(a, w, scratch);
                int sum2 = TTransform(b, w, scratch);
                return Math.Abs(sum2 - sum1) >> 5;
            }
        }

        public static void DC16(Span<byte> dst, Span<byte> yuv, int offset)
        {
            int offsetMinus1 = offset - 1;
            int offsetMinusBps = offset - WebpConstants.Bps;
            int dc = 16;
            for (int j = 0; j < 16; j++)
            {
                // DC += dst[-1 + j * BPS] + dst[j - BPS];
                dc += yuv[offsetMinus1 + (j * WebpConstants.Bps)] + yuv[offsetMinusBps + j];
            }

            Put16(dc >> 5, dst);
        }

        [MethodImpl(InliningOptions.ShortMethod)]
        public static void TM16(Span<byte> dst, Span<byte> yuv, int offset) => TrueMotion(dst, yuv, offset, 16);

        public static void VE16(Span<byte> dst, Span<byte> yuv, int offset)
        {
            // vertical
            Span<byte> src = yuv.Slice(offset - WebpConstants.Bps, 16);
            for (int j = 0; j < 16; j++)
            {
                // memcpy(dst + j * BPS, dst - BPS, 16);
                src.CopyTo(dst.Slice(j * WebpConstants.Bps));
            }
        }

        public static void HE16(Span<byte> dst, Span<byte> yuv, int offset)
        {
            // horizontal
            offset--;
            for (int j = 16; j > 0; j--)
            {
                // memset(dst, dst[-1], 16);
                byte v = yuv[offset];
                Memset(dst, v, 0, 16);
                offset += WebpConstants.Bps;
                dst = dst.Slice(WebpConstants.Bps);
            }
        }

        public static void DC16NoTop(Span<byte> dst, Span<byte> yuv, int offset)
        {
            // DC with top samples not available.
            int dc = 8;
            for (int j = 0; j < 16; j++)
            {
                // DC += dst[-1 + j * BPS];
                dc += yuv[-1 + (j * WebpConstants.Bps) + offset];
            }

            Put16(dc >> 4, dst);
        }

        public static void DC16NoLeft(Span<byte> dst, Span<byte> yuv, int offset)
        {
            // DC with left samples not available.
            int dc = 8;
            for (int i = 0; i < 16; i++)
            {
                // DC += dst[i - BPS];
                dc += yuv[i - WebpConstants.Bps + offset];
            }

            Put16(dc >> 4, dst);
        }

        [MethodImpl(InliningOptions.ShortMethod)]
        public static void DC16NoTopLeft(Span<byte> dst) =>
            Put16(0x80, dst); // DC with no top and left samples.

        public static void DC8uv(Span<byte> dst, Span<byte> yuv, int offset)
        {
            int dc0 = 8;
            int offsetMinus1 = offset - 1;
            int offsetMinusBps = offset - WebpConstants.Bps;
            for (int i = 0; i < 8; i++)
            {
                // dc0 += dst[i - BPS] + dst[-1 + i * BPS];
                dc0 += yuv[offsetMinusBps + i] + yuv[offsetMinus1 + (i * WebpConstants.Bps)];
            }

            Put8x8uv((byte)(dc0 >> 4), dst);
        }

        [MethodImpl(InliningOptions.ShortMethod)]
        public static void TM8uv(Span<byte> dst, Span<byte> yuv, int offset) =>
            TrueMotion(dst, yuv, offset, 8); // TrueMotion

        public static void VE8uv(Span<byte> dst, Span<byte> yuv, int offset)
        {
            // vertical
            Span<byte> src = yuv.Slice(offset - WebpConstants.Bps, 8);

            int endIdx = 8 * WebpConstants.Bps;
            for (int j = 0; j < endIdx; j += WebpConstants.Bps)
            {
                // memcpy(dst + j * BPS, dst - BPS, 8);
                src.CopyTo(dst.Slice(j));
            }
        }

        public static void HE8uv(Span<byte> dst, Span<byte> yuv, int offset)
        {
            // horizontal
            offset--;
            for (int j = 0; j < 8; j++)
            {
                // memset(dst, dst[-1], 8);
                // dst += BPS;
                byte v = yuv[offset];
                Memset(dst, v, 0, 8);
                dst = dst.Slice(WebpConstants.Bps);
                offset += WebpConstants.Bps;
            }
        }

        public static void DC8uvNoTop(Span<byte> dst, Span<byte> yuv, int offset)
        {
            // DC with no top samples.
            int dc0 = 4;
            int offsetMinusOne = offset - 1;
            int endIdx = 8 * WebpConstants.Bps;
            for (int i = 0; i < endIdx; i += WebpConstants.Bps)
            {
                // dc0 += dst[-1 + i * BPS];
                dc0 += yuv[offsetMinusOne + i];
            }

            Put8x8uv((byte)(dc0 >> 3), dst);
        }

        public static void DC8uvNoLeft(Span<byte> dst, Span<byte> yuv, int offset)
        {
            // DC with no left samples.
            int offsetMinusBps = offset - WebpConstants.Bps;
            int dc0 = 4;
            for (int i = 0; i < 8; i++)
            {
                // dc0 += dst[i - BPS];
                dc0 += yuv[offsetMinusBps + i];
            }

            Put8x8uv((byte)(dc0 >> 3), dst);
        }

        [MethodImpl(InliningOptions.ShortMethod)]
        public static void DC8uvNoTopLeft(Span<byte> dst) =>
            Put8x8uv(0x80, dst); // DC with nothing.

        public static void DC4(Span<byte> dst, Span<byte> yuv, int offset)
        {
            int dc = 4;
            int offsetMinusBps = offset - WebpConstants.Bps;
            int offsetMinusOne = offset - 1;
            for (int i = 0; i < 4; i++)
            {
                dc += yuv[offsetMinusBps + i] + yuv[offsetMinusOne + (i * WebpConstants.Bps)];
            }

            dc >>= 3;
            int endIndx = 4 * WebpConstants.Bps;
            for (int i = 0; i < endIndx; i += WebpConstants.Bps)
            {
                Memset(dst, (byte)dc, i, 4);
            }
        }

        [MethodImpl(InliningOptions.ShortMethod)]
        public static void TM4(Span<byte> dst, Span<byte> yuv, int offset) => TrueMotion(dst, yuv, offset, 4);

        public static void VE4(Span<byte> dst, Span<byte> yuv, int offset, Span<byte> vals)
        {
            // vertical
            int topOffset = offset - WebpConstants.Bps;
            vals[0] = Avg3(yuv[topOffset - 1], yuv[topOffset], yuv[topOffset + 1]);
            vals[1] = Avg3(yuv[topOffset], yuv[topOffset + 1], yuv[topOffset + 2]);
            vals[2] = Avg3(yuv[topOffset + 1], yuv[topOffset + 2], yuv[topOffset + 3]);
            vals[3] = Avg3(yuv[topOffset + 2], yuv[topOffset + 3], yuv[topOffset + 4]);
            int endIdx = 4 * WebpConstants.Bps;
            for (int i = 0; i < endIdx; i += WebpConstants.Bps)
            {
                vals.CopyTo(dst.Slice(i));
            }
        }

        public static void HE4(Span<byte> dst, Span<byte> yuv, int offset)
        {
            // horizontal
            int offsetMinusOne = offset - 1;
            byte a = yuv[offsetMinusOne - WebpConstants.Bps];
            byte b = yuv[offsetMinusOne];
            byte c = yuv[offsetMinusOne + WebpConstants.Bps];
            byte d = yuv[offsetMinusOne + (2 * WebpConstants.Bps)];
            byte e = yuv[offsetMinusOne + (3 * WebpConstants.Bps)];
            uint val = 0x01010101U * Avg3(a, b, c);
            BinaryPrimitives.WriteUInt32BigEndian(dst, val);
            val = 0x01010101U * Avg3(b, c, d);
            BinaryPrimitives.WriteUInt32BigEndian(dst.Slice(WebpConstants.Bps), val);
            val = 0x01010101U * Avg3(c, d, e);
            BinaryPrimitives.WriteUInt32BigEndian(dst.Slice(2 * WebpConstants.Bps), val);
            val = 0x01010101U * Avg3(d, e, e);
            BinaryPrimitives.WriteUInt32BigEndian(dst.Slice(3 * WebpConstants.Bps), val);
        }

        public static void RD4(Span<byte> dst, Span<byte> yuv, int offset)
        {
            // Down-right
            int offsetMinusOne = offset - 1;
            byte i = yuv[offsetMinusOne];
            byte j = yuv[offsetMinusOne + (1 * WebpConstants.Bps)];
            byte k = yuv[offsetMinusOne + (2 * WebpConstants.Bps)];
            byte l = yuv[offsetMinusOne + (3 * WebpConstants.Bps)];
            byte x = yuv[offsetMinusOne - WebpConstants.Bps];
            byte a = yuv[offset - WebpConstants.Bps];
            byte b = yuv[offset + 1 - WebpConstants.Bps];
            byte c = yuv[offset + 2 - WebpConstants.Bps];
            byte d = yuv[offset + 3 - WebpConstants.Bps];

            Dst(dst, 0, 3, Avg3(j, k, l));
            byte ijk = Avg3(i, j, k);
            Dst(dst, 1, 3, ijk);
            Dst(dst, 0, 2, ijk);
            byte xij = Avg3(x, i, j);
            Dst(dst, 2, 3, xij);
            Dst(dst, 1, 2, xij);
            Dst(dst, 0, 1, xij);
            byte axi = Avg3(a, x, i);
            Dst(dst, 3, 3, axi);
            Dst(dst, 2, 2, axi);
            Dst(dst, 1, 1, axi);
            Dst(dst, 0, 0, axi);
            byte bax = Avg3(b, a, x);
            Dst(dst, 3, 2, bax);
            Dst(dst, 2, 1, bax);
            Dst(dst, 1, 0, bax);
            byte cba = Avg3(c, b, a);
            Dst(dst, 3, 1, cba);
            Dst(dst, 2, 0, cba);
            Dst(dst, 3, 0, Avg3(d, c, b));
        }

        public static void VR4(Span<byte> dst, Span<byte> yuv, int offset)
        {
            // Vertical-Right
            int offsetMinusOne = offset - 1;
            byte i = yuv[offsetMinusOne];
            byte j = yuv[offsetMinusOne + (1 * WebpConstants.Bps)];
            byte k = yuv[offsetMinusOne + (2 * WebpConstants.Bps)];
            byte x = yuv[offsetMinusOne - WebpConstants.Bps];
            byte a = yuv[offset - WebpConstants.Bps];
            byte b = yuv[offset + 1 - WebpConstants.Bps];
            byte c = yuv[offset + 2 - WebpConstants.Bps];
            byte d = yuv[offset + 3 - WebpConstants.Bps];

            byte xa = Avg2(x, a);
            Dst(dst, 0, 0, xa);
            Dst(dst, 1, 2, xa);
            byte ab = Avg2(a, b);
            Dst(dst, 1, 0, ab);
            Dst(dst, 2, 2, ab);
            byte bc = Avg2(b, c);
            Dst(dst, 2, 0, bc);
            Dst(dst, 3, 2, bc);
            Dst(dst, 3, 0, Avg2(c, d));
            Dst(dst, 0, 3, Avg3(k, j, i));
            Dst(dst, 0, 2, Avg3(j, i, x));
            byte ixa = Avg3(i, x, a);
            Dst(dst, 0, 1, ixa);
            Dst(dst, 1, 3, ixa);
            byte xab = Avg3(x, a, b);
            Dst(dst, 1, 1, xab);
            Dst(dst, 2, 3, xab);
            byte abc = Avg3(a, b, c);
            Dst(dst, 2, 1, abc);
            Dst(dst, 3, 3, abc);
            Dst(dst, 3, 1, Avg3(b, c, d));
        }

        public static void LD4(Span<byte> dst, Span<byte> yuv, int offset)
        {
            // Down-Left
            byte a = yuv[offset - WebpConstants.Bps];
            byte b = yuv[offset + 1 - WebpConstants.Bps];
            byte c = yuv[offset + 2 - WebpConstants.Bps];
            byte d = yuv[offset + 3 - WebpConstants.Bps];
            byte e = yuv[offset + 4 - WebpConstants.Bps];
            byte f = yuv[offset + 5 - WebpConstants.Bps];
            byte g = yuv[offset + 6 - WebpConstants.Bps];
            byte h = yuv[offset + 7 - WebpConstants.Bps];

            Dst(dst, 0, 0, Avg3(a, b, c));
            byte bcd = Avg3(b, c, d);
            Dst(dst, 1, 0, bcd);
            Dst(dst, 0, 1, bcd);
            byte cde = Avg3(c, d, e);
            Dst(dst, 2, 0, cde);
            Dst(dst, 1, 1, cde);
            Dst(dst, 0, 2, cde);
            byte def = Avg3(d, e, f);
            Dst(dst, 3, 0, def);
            Dst(dst, 2, 1, def);
            Dst(dst, 1, 2, def);
            Dst(dst, 0, 3, def);
            byte efg = Avg3(e, f, g);
            Dst(dst, 3, 1, efg);
            Dst(dst, 2, 2, efg);
            Dst(dst, 1, 3, efg);
            byte fgh = Avg3(f, g, h);
            Dst(dst, 3, 2, fgh);
            Dst(dst, 2, 3, fgh);
            Dst(dst, 3, 3, Avg3(g, h, h));
        }

        public static void VL4(Span<byte> dst, Span<byte> yuv, int offset)
        {
            // Vertical-Left
            byte a = yuv[offset - WebpConstants.Bps];
            byte b = yuv[offset + 1 - WebpConstants.Bps];
            byte c = yuv[offset + 2 - WebpConstants.Bps];
            byte d = yuv[offset + 3 - WebpConstants.Bps];
            byte e = yuv[offset + 4 - WebpConstants.Bps];
            byte f = yuv[offset + 5 - WebpConstants.Bps];
            byte g = yuv[offset + 6 - WebpConstants.Bps];
            byte h = yuv[offset + 7 - WebpConstants.Bps];

            Dst(dst, 0, 0, Avg2(a, b));
            byte bc = Avg2(b, c);
            Dst(dst, 1, 0, bc);
            Dst(dst, 0, 2, bc);
            byte cd = Avg2(c, d);
            Dst(dst, 2, 0, cd);
            Dst(dst, 1, 2, cd);
            byte de = Avg2(d, e);
            Dst(dst, 3, 0, de);
            Dst(dst, 2, 2, de);
            Dst(dst, 0, 1, Avg3(a, b, c));
            byte bcd = Avg3(b, c, d);
            Dst(dst, 1, 1, bcd);
            Dst(dst, 0, 3, bcd);
            byte cde = Avg3(c, d, e);
            Dst(dst, 2, 1, cde);
            Dst(dst, 1, 3, cde);
            byte def = Avg3(d, e, f);
            Dst(dst, 3, 1, def);
            Dst(dst, 2, 3, def);
            Dst(dst, 3, 2, Avg3(e, f, g));
            Dst(dst, 3, 3, Avg3(f, g, h));
        }

        public static void HD4(Span<byte> dst, Span<byte> yuv, int offset)
        {
            // Horizontal-Down
            byte i = yuv[offset - 1];
            byte j = yuv[offset - 1 + (1 * WebpConstants.Bps)];
            byte k = yuv[offset - 1 + (2 * WebpConstants.Bps)];
            byte l = yuv[offset - 1 + (3 * WebpConstants.Bps)];
            byte x = yuv[offset - 1 - WebpConstants.Bps];
            byte a = yuv[offset - WebpConstants.Bps];
            byte b = yuv[offset + 1 - WebpConstants.Bps];
            byte c = yuv[offset + 2 - WebpConstants.Bps];

            byte ix = Avg2(i, x);
            Dst(dst, 0, 0, ix);
            Dst(dst, 2, 1, ix);
            byte ji = Avg2(j, i);
            Dst(dst, 0, 1, ji);
            Dst(dst, 2, 2, ji);
            byte kj = Avg2(k, j);
            Dst(dst, 0, 2, kj);
            Dst(dst, 2, 3, kj);
            Dst(dst, 0, 3, Avg2(l, k));
            Dst(dst, 3, 0, Avg3(a, b, c));
            Dst(dst, 2, 0, Avg3(x, a, b));
            byte ixa = Avg3(i, x, a);
            Dst(dst, 1, 0, ixa);
            Dst(dst, 3, 1, ixa);
            byte jix = Avg3(j, i, x);
            Dst(dst, 1, 1, jix);
            Dst(dst, 3, 2, jix);
            byte kji = Avg3(k, j, i);
            Dst(dst, 1, 2, kji);
            Dst(dst, 3, 3, kji);
            Dst(dst, 1, 3, Avg3(l, k, j));
        }

        public static void HU4(Span<byte> dst, Span<byte> yuv, int offset)
        {
            // Horizontal-Up
            byte i = yuv[offset - 1];
            byte j = yuv[offset - 1 + (1 * WebpConstants.Bps)];
            byte k = yuv[offset - 1 + (2 * WebpConstants.Bps)];
            byte l = yuv[offset - 1 + (3 * WebpConstants.Bps)];

            Dst(dst, 0, 0, Avg2(i, j));
            byte jk = Avg2(j, k);
            Dst(dst, 2, 0, jk);
            Dst(dst, 0, 1, jk);
            byte kl = Avg2(k, l);
            Dst(dst, 2, 1, kl);
            Dst(dst, 0, 2, kl);
            Dst(dst, 1, 0, Avg3(i, j, k));
            byte jkl = Avg3(j, k, l);
            Dst(dst, 3, 0, jkl);
            Dst(dst, 1, 1, jkl);
            byte kll = Avg3(k, l, l);
            Dst(dst, 3, 1, kll);
            Dst(dst, 1, 2, kll);
            Dst(dst, 3, 2, l);
            Dst(dst, 2, 2, l);
            Dst(dst, 0, 3, l);
            Dst(dst, 1, 3, l);
            Dst(dst, 2, 3, l);
            Dst(dst, 3, 3, l);
        }

        /// <summary>
        /// Paragraph 14.3: Implementation of the Walsh-Hadamard transform inversion.
        /// </summary>
        public static void TransformWht(Span<short> input, Span<short> output, Span<int> scratch)
        {
            Span<int> tmp = scratch.Slice(0, 16);
            tmp.Clear();
            for (int i = 0; i < 4; i++)
            {
                int iPlus4 = 4 + i;
                int iPlus8 = 8 + i;
                int iPlus12 = 12 + i;
                int a0 = input[i] + input[iPlus12];
                int a1 = input[iPlus4] + input[iPlus8];
                int a2 = input[iPlus4] - input[iPlus8];
                int a3 = input[i] - input[iPlus12];
                tmp[i] = a0 + a1;
                tmp[iPlus8] = a0 - a1;
                tmp[iPlus4] = a3 + a2;
                tmp[iPlus12] = a3 - a2;
            }

            int outputOffset = 0;
            for (int i = 0; i < 4; i++)
            {
                int imul4 = i * 4;
                int dc = tmp[0 + imul4] + 3;
                int a0 = dc + tmp[3 + imul4];
                int a1 = tmp[1 + imul4] + tmp[2 + imul4];
                int a2 = tmp[1 + imul4] - tmp[2 + imul4];
                int a3 = dc - tmp[3 + imul4];
                output[outputOffset + 0] = (short)((a0 + a1) >> 3);
                output[outputOffset + 16] = (short)((a3 + a2) >> 3);
                output[outputOffset + 32] = (short)((a0 - a1) >> 3);
                output[outputOffset + 48] = (short)((a3 - a2) >> 3);
                outputOffset += 64;
            }
        }

        /// <summary>
        /// Hadamard transform
        /// Returns the weighted sum of the absolute value of transformed coefficients.
        /// w[] contains a row-major 4 by 4 symmetric matrix.
        /// </summary>
        public static int TTransform(Span<byte> input, Span<ushort> w, Span<int> scratch)
        {
            int sum = 0;
            Span<int> tmp = scratch.Slice(0, 16);
            tmp.Clear();

            // horizontal pass.
            int inputOffset = 0;
            for (int i = 0; i < 4; i++)
            {
                int inputOffsetPlusOne = inputOffset + 1;
                int inputOffsetPlusTwo = inputOffset + 2;
                int inputOffsetPlusThree = inputOffset + 3;
                int a0 = input[inputOffset] + input[inputOffsetPlusTwo];
                int a1 = input[inputOffsetPlusOne] + input[inputOffsetPlusThree];
                int a2 = input[inputOffsetPlusOne] - input[inputOffsetPlusThree];
                int a3 = input[inputOffset] - input[inputOffsetPlusTwo];
                tmp[0 + (i * 4)] = a0 + a1;
                tmp[1 + (i * 4)] = a3 + a2;
                tmp[2 + (i * 4)] = a3 - a2;
                tmp[3 + (i * 4)] = a0 - a1;

                inputOffset += WebpConstants.Bps;
            }

            // vertical pass
            for (int i = 0; i < 4; i++)
            {
                int a0 = tmp[0 + i] + tmp[8 + i];
                int a1 = tmp[4 + i] + tmp[12 + i];
                int a2 = tmp[4 + i] - tmp[12 + i];
                int a3 = tmp[0 + i] - tmp[8 + i];
                int b0 = a0 + a1;
                int b1 = a3 + a2;
                int b2 = a3 - a2;
                int b3 = a0 - a1;

                sum += w[0] * Math.Abs(b0);
                sum += w[4] * Math.Abs(b1);
                sum += w[8] * Math.Abs(b2);
                sum += w[12] * Math.Abs(b3);

                w = w.Slice(1);
            }

            return sum;
        }

#if SUPPORTS_RUNTIME_INTRINSICS
        /// <summary>
        /// Hadamard transform
        /// Returns the weighted sum of the absolute value of transformed coefficients.
        /// w[] contains a row-major 4 by 4 symmetric matrix.
        /// </summary>
        public static int TTransformSse41(Span<byte> inputA, Span<byte> inputB, Span<ushort> w)
        {
            // Load and combine inputs.
            Vector128<byte> ina0 = Unsafe.As<byte, Vector128<byte>>(ref MemoryMarshal.GetReference(inputA));
            Vector128<byte> ina1 = Unsafe.As<byte, Vector128<byte>>(ref MemoryMarshal.GetReference(inputA.Slice(WebpConstants.Bps, 16)));
            Vector128<byte> ina2 = Unsafe.As<byte, Vector128<byte>>(ref MemoryMarshal.GetReference(inputA.Slice(WebpConstants.Bps * 2, 16)));
            Vector128<long> ina3 = Unsafe.As<byte, Vector128<byte>>(ref MemoryMarshal.GetReference(inputA.Slice(WebpConstants.Bps * 3, 16))).AsInt64();
            Vector128<byte> inb0 = Unsafe.As<byte, Vector128<byte>>(ref MemoryMarshal.GetReference(inputB));
            Vector128<byte> inb1 = Unsafe.As<byte, Vector128<byte>>(ref MemoryMarshal.GetReference(inputB.Slice(WebpConstants.Bps, 16)));
            Vector128<byte> inb2 = Unsafe.As<byte, Vector128<byte>>(ref MemoryMarshal.GetReference(inputB.Slice(WebpConstants.Bps * 2, 16)));
            Vector128<long> inb3 = Unsafe.As<byte, Vector128<byte>>(ref MemoryMarshal.GetReference(inputB.Slice(WebpConstants.Bps * 3, 16))).AsInt64();

            // Combine inA and inB (we'll do two transforms in parallel).
            Vector128<int> inab0 = Sse2.UnpackLow(ina0.AsInt32(), inb0.AsInt32());
            Vector128<int> inab1 = Sse2.UnpackLow(ina1.AsInt32(), inb1.AsInt32());
            Vector128<int> inab2 = Sse2.UnpackLow(ina2.AsInt32(), inb2.AsInt32());
            Vector128<int> inab3 = Sse2.UnpackLow(ina3.AsInt32(), inb3.AsInt32());
            Vector128<short> tmp0 = Sse41.ConvertToVector128Int16(inab0.AsByte());
            Vector128<short> tmp1 = Sse41.ConvertToVector128Int16(inab1.AsByte());
            Vector128<short> tmp2 = Sse41.ConvertToVector128Int16(inab2.AsByte());
            Vector128<short> tmp3 = Sse41.ConvertToVector128Int16(inab3.AsByte());

            // a00 a01 a02 a03   b00 b01 b02 b03
            // a10 a11 a12 a13   b10 b11 b12 b13
            // a20 a21 a22 a23   b20 b21 b22 b23
            // a30 a31 a32 a33   b30 b31 b32 b33
            // Vertical pass first to avoid a transpose (vertical and horizontal passes
            // are commutative because w/kWeightY is symmetric) and subsequent transpose.
            // Calculate a and b (two 4x4 at once).
            Vector128<short> a0 = Sse2.Add(tmp0, tmp2);
            Vector128<short> a1 = Sse2.Add(tmp1, tmp3);
            Vector128<short> a2 = Sse2.Subtract(tmp1, tmp3);
            Vector128<short> a3 = Sse2.Subtract(tmp0, tmp2);
            Vector128<short> b0 = Sse2.Add(a0, a1);
            Vector128<short> b1 = Sse2.Add(a3, a2);
            Vector128<short> b2 = Sse2.Subtract(a3, a2);
            Vector128<short> b3 = Sse2.Subtract(a0, a1);

            // a00 a01 a02 a03   b00 b01 b02 b03
            // a10 a11 a12 a13   b10 b11 b12 b13
            // a20 a21 a22 a23   b20 b21 b22 b23
            // a30 a31 a32 a33   b30 b31 b32 b33
            // Transpose the two 4x4.
            Vp8Transpose_2_4x4_16b(b0, b1, b2, b3, out Vector128<long> output0, out Vector128<long> output1, out Vector128<long> output2, out Vector128<long> output3);

            // a00 a10 a20 a30   b00 b10 b20 b30
            // a01 a11 a21 a31   b01 b11 b21 b31
            // a02 a12 a22 a32   b02 b12 b22 b32
            // a03 a13 a23 a33   b03 b13 b23 b33
            // Horizontal pass and difference of weighted sums.
            Vector128<ushort> w0 = Unsafe.As<ushort, Vector128<ushort>>(ref MemoryMarshal.GetReference(w));
            Vector128<ushort> w8 = Unsafe.As<ushort, Vector128<ushort>>(ref MemoryMarshal.GetReference(w.Slice(8, 8)));

            // Calculate a and b (two 4x4 at once).
            a0 = Sse2.Add(output0.AsInt16(), output2.AsInt16());
            a1 = Sse2.Add(output1.AsInt16(), output3.AsInt16());
            a2 = Sse2.Subtract(output1.AsInt16(), output3.AsInt16());
            a3 = Sse2.Subtract(output0.AsInt16(), output2.AsInt16());
            b0 = Sse2.Add(a0, a1);
            b1 = Sse2.Add(a3, a2);
            b2 = Sse2.Subtract(a3, a2);
            b3 = Sse2.Subtract(a0, a1);

            // Separate the transforms of inA and inB.
            Vector128<long> ab0 = Sse2.UnpackLow(b0.AsInt64(), b1.AsInt64());
            Vector128<long> ab2 = Sse2.UnpackLow(b2.AsInt64(), b3.AsInt64());
            Vector128<long> bb0 = Sse2.UnpackHigh(b0.AsInt64(), b1.AsInt64());
            Vector128<long> bb2 = Sse2.UnpackHigh(b2.AsInt64(), b3.AsInt64());

            Vector128<ushort> ab0Abs = Ssse3.Abs(ab0.AsInt16());
            Vector128<ushort> ab2Abs = Ssse3.Abs(ab2.AsInt16());
            Vector128<ushort> b0Abs = Ssse3.Abs(bb0.AsInt16());
            Vector128<ushort> bb2Abs = Ssse3.Abs(bb2.AsInt16());

            // weighted sums.
            Vector128<int> ab0mulw0 = Sse2.MultiplyAddAdjacent(ab0Abs.AsInt16(), w0.AsInt16());
            Vector128<int> ab2mulw8 = Sse2.MultiplyAddAdjacent(ab2Abs.AsInt16(), w8.AsInt16());
            Vector128<int> b0mulw0 = Sse2.MultiplyAddAdjacent(b0Abs.AsInt16(), w0.AsInt16());
            Vector128<int> bb2mulw8 = Sse2.MultiplyAddAdjacent(bb2Abs.AsInt16(), w8.AsInt16());
            Vector128<int> ab0ab2Sum = Sse2.Add(ab0mulw0, ab2mulw8);
            Vector128<int> b0w0bb2w8Sum = Sse2.Add(b0mulw0, bb2mulw8);

            // difference of weighted sums.
            Vector128<int> result = Sse2.Subtract(ab0ab2Sum.AsInt32(), b0w0bb2w8Sum.AsInt32());

            return Numerics.ReduceSum(result);
        }

        // Transpose two 4x4 16b matrices horizontally stored in registers.
        [MethodImpl(InliningOptions.ShortMethod)]
        public static void Vp8Transpose_2_4x4_16b(Vector128<short> b0, Vector128<short> b1, Vector128<short> b2, Vector128<short> b3, out Vector128<long> output0, out Vector128<long> output1, out Vector128<long> output2, out Vector128<long> output3)
        {
            // Transpose the two 4x4.
            // a00 a01 a02 a03   b00 b01 b02 b03
            // a10 a11 a12 a13   b10 b11 b12 b13
            // a20 a21 a22 a23   b20 b21 b22 b23
            // a30 a31 a32 a33   b30 b31 b32 b33
            Vector128<short> transpose00 = Sse2.UnpackLow(b0, b1);
            Vector128<short> transpose01 = Sse2.UnpackLow(b2, b3);
            Vector128<short> transpose02 = Sse2.UnpackHigh(b0, b1);
            Vector128<short> transpose03 = Sse2.UnpackHigh(b2, b3);

            // a00 a10 a01 a11   a02 a12 a03 a13
            // a20 a30 a21 a31   a22 a32 a23 a33
            // b00 b10 b01 b11   b02 b12 b03 b13
            // b20 b30 b21 b31   b22 b32 b23 b33
            Vector128<int> transpose10 = Sse2.UnpackLow(transpose00.AsInt32(), transpose01.AsInt32());
            Vector128<int> transpose11 = Sse2.UnpackLow(transpose02.AsInt32(), transpose03.AsInt32());
            Vector128<int> transpose12 = Sse2.UnpackHigh(transpose00.AsInt32(), transpose01.AsInt32());
            Vector128<int> transpose13 = Sse2.UnpackHigh(transpose02.AsInt32(), transpose03.AsInt32());

            // a00 a10 a20 a30 a01 a11 a21 a31
            // b00 b10 b20 b30 b01 b11 b21 b31
            // a02 a12 a22 a32 a03 a13 a23 a33
            // b02 b12 a22 b32 b03 b13 b23 b33
            output0 = Sse2.UnpackLow(transpose10.AsInt64(), transpose11.AsInt64());
            output1 = Sse2.UnpackHigh(transpose10.AsInt64(), transpose11.AsInt64());
            output2 = Sse2.UnpackLow(transpose12.AsInt64(), transpose13.AsInt64());
            output3 = Sse2.UnpackHigh(transpose12.AsInt64(), transpose13.AsInt64());

            // a00 a10 a20 a30   b00 b10 b20 b30
            // a01 a11 a21 a31   b01 b11 b21 b31
            // a02 a12 a22 a32   b02 b12 b22 b32
            // a03 a13 a23 a33   b03 b13 b23 b33
        }
#endif

        // Transforms (Paragraph 14.4).
        // Does two transforms.
        public static void TransformTwo(Span<short> src, Span<byte> dst, Span<int> scratch)
        {
#if SUPPORTS_RUNTIME_INTRINSICS
            if (Sse2.IsSupported)
            {
                // This implementation makes use of 16-bit fixed point versions of two
                // multiply constants:
                //    K1 = sqrt(2) * cos (pi/8) ~= 85627 / 2^16
                //    K2 = sqrt(2) * sin (pi/8) ~= 35468 / 2^16
                //
                // To be able to use signed 16-bit integers, we use the following trick to
                // have constants within range:
                // - Associated constants are obtained by subtracting the 16-bit fixed point
                //   version of one:
                //      k = K - (1 << 16)  =>  K = k + (1 << 16)
                //      K1 = 85267  =>  k1 =  20091
                //      K2 = 35468  =>  k2 = -30068
                // - The multiplication of a variable by a constant become the sum of the
                //   variable and the multiplication of that variable by the associated
                //   constant:
                //      (x * K) >> 16 = (x * (k + (1 << 16))) >> 16 = ((x * k ) >> 16) + x

                // Load and concatenate the transform coefficients (we'll do two transforms
                // in parallel).
                ref short srcRef = ref MemoryMarshal.GetReference(src);
                var in0 = Vector128.Create(Unsafe.As<short, long>(ref srcRef), 0);
                var in1 = Vector128.Create(Unsafe.As<short, long>(ref Unsafe.Add(ref srcRef, 4)), 0);
                var in2 = Vector128.Create(Unsafe.As<short, long>(ref Unsafe.Add(ref srcRef, 8)), 0);
                var in3 = Vector128.Create(Unsafe.As<short, long>(ref Unsafe.Add(ref srcRef, 12)), 0);

                // a00 a10 a20 a30   x x x x
                // a01 a11 a21 a31   x x x x
                // a02 a12 a22 a32   x x x x
                // a03 a13 a23 a33   x x x x
                var inb0 = Vector128.Create(Unsafe.As<short, long>(ref Unsafe.Add(ref srcRef, 16)), 0);
                var inb1 = Vector128.Create(Unsafe.As<short, long>(ref Unsafe.Add(ref srcRef, 20)), 0);
                var inb2 = Vector128.Create(Unsafe.As<short, long>(ref Unsafe.Add(ref srcRef, 24)), 0);
                var inb3 = Vector128.Create(Unsafe.As<short, long>(ref Unsafe.Add(ref srcRef, 28)), 0);

                in0 = Sse2.UnpackLow(in0, inb0);
                in1 = Sse2.UnpackLow(in1, inb1);
                in2 = Sse2.UnpackLow(in2, inb2);
                in3 = Sse2.UnpackLow(in3, inb3);

                // a00 a10 a20 a30   b00 b10 b20 b30
                // a01 a11 a21 a31   b01 b11 b21 b31
                // a02 a12 a22 a32   b02 b12 b22 b32
                // a03 a13 a23 a33   b03 b13 b23 b33

                // Vertical pass and subsequent transpose.
                // First pass, c and d calculations are longer because of the "trick" multiplications.
                Vector128<short> a = Sse2.Add(in0.AsInt16(), in2.AsInt16());
                Vector128<short> b = Sse2.Subtract(in0.AsInt16(), in2.AsInt16());

                // c = MUL(in1, K2) - MUL(in3, K1) = MUL(in1, k2) - MUL(in3, k1) + in1 - in3
                Vector128<short> c1 = Sse2.MultiplyHigh(in1.AsInt16(), K2);
                Vector128<short> c2 = Sse2.MultiplyHigh(in3.AsInt16(), K1);
                Vector128<short> c3 = Sse2.Subtract(in1.AsInt16(), in3.AsInt16());
                Vector128<short> c4 = Sse2.Subtract(c1, c2);
                Vector128<short> c = Sse2.Add(c3.AsInt16(), c4);

                // d = MUL(in1, K1) + MUL(in3, K2) = MUL(in1, k1) + MUL(in3, k2) + in1 + in3
                Vector128<short> d1 = Sse2.MultiplyHigh(in1.AsInt16(), K1);
                Vector128<short> d2 = Sse2.MultiplyHigh(in3.AsInt16(), K2);
                Vector128<short> d3 = Sse2.Add(in1.AsInt16(), in3.AsInt16());
                Vector128<short> d4 = Sse2.Add(d1, d2);
                Vector128<short> d = Sse2.Add(d3, d4);

                // Second pass.
                Vector128<short> tmp0 = Sse2.Add(a.AsInt16(), d);
                Vector128<short> tmp1 = Sse2.Add(b.AsInt16(), c);
                Vector128<short> tmp2 = Sse2.Subtract(b.AsInt16(), c);
                Vector128<short> tmp3 = Sse2.Subtract(a.AsInt16(), d);

                // Transpose the two 4x4.
                Vp8Transpose_2_4x4_16b(tmp0, tmp1, tmp2, tmp3, out Vector128<long> t0, out Vector128<long> t1, out Vector128<long> t2, out Vector128<long> t3);

                // Horizontal pass and subsequent transpose.
                // First pass, c and d calculations are longer because of the "trick" multiplications.
                Vector128<short> dc = Sse2.Add(t0.AsInt16(), Four);
                a = Sse2.Add(dc, t2.AsInt16());
                b = Sse2.Subtract(dc, t2.AsInt16());

                // c = MUL(T1, K2) - MUL(T3, K1) = MUL(T1, k2) - MUL(T3, k1) + T1 - T3
                c1 = Sse2.MultiplyHigh(t1.AsInt16(), K2);
                c2 = Sse2.MultiplyHigh(t3.AsInt16(), K1);
                c3 = Sse2.Subtract(t1.AsInt16(), t3.AsInt16());
                c4 = Sse2.Subtract(c1, c2);
                c = Sse2.Add(c3, c4);

                // d = MUL(T1, K1) + MUL(T3, K2) = MUL(T1, k1) + MUL(T3, k2) + T1 + T3
                d1 = Sse2.MultiplyHigh(t1.AsInt16(), K1);
                d2 = Sse2.MultiplyHigh(t3.AsInt16(), K2);
                d3 = Sse2.Add(t1.AsInt16(), t3.AsInt16());
                d4 = Sse2.Add(d1, d2);
                d = Sse2.Add(d3, d4);

                // Second pass.
                tmp0 = Sse2.Add(a, d);
                tmp1 = Sse2.Add(b, c);
                tmp2 = Sse2.Subtract(b, c);
                tmp3 = Sse2.Subtract(a, d);
                Vector128<short> shifted0 = Sse2.ShiftRightArithmetic(tmp0, 3);
                Vector128<short> shifted1 = Sse2.ShiftRightArithmetic(tmp1, 3);
                Vector128<short> shifted2 = Sse2.ShiftRightArithmetic(tmp2, 3);
                Vector128<short> shifted3 = Sse2.ShiftRightArithmetic(tmp3, 3);

                // Transpose the two 4x4.
                Vp8Transpose_2_4x4_16b(shifted0, shifted1, shifted2, shifted3, out t0, out t1, out t2, out t3);

                // Add inverse transform to 'dst' and store.
                // Load the reference(s).
                // Load eight bytes/pixels per line.
                ref byte dstRef = ref MemoryMarshal.GetReference(dst);
                Vector128<byte> dst0 = Vector128.Create(Unsafe.As<byte, long>(ref dstRef), 0).AsByte();
                Vector128<byte> dst1 = Vector128.Create(Unsafe.As<byte, long>(ref Unsafe.Add(ref dstRef, WebpConstants.Bps)), 0).AsByte();
                Vector128<byte> dst2 = Vector128.Create(Unsafe.As<byte, long>(ref Unsafe.Add(ref dstRef, WebpConstants.Bps * 2)), 0).AsByte();
                Vector128<byte> dst3 = Vector128.Create(Unsafe.As<byte, long>(ref Unsafe.Add(ref dstRef, WebpConstants.Bps * 3)), 0).AsByte();

                // Convert to 16b.
                dst0 = Sse2.UnpackLow(dst0, Vector128<byte>.Zero);
                dst1 = Sse2.UnpackLow(dst1, Vector128<byte>.Zero);
                dst2 = Sse2.UnpackLow(dst2, Vector128<byte>.Zero);
                dst3 = Sse2.UnpackLow(dst3, Vector128<byte>.Zero);

                // Add the inverse transform(s).
                dst0 = Sse2.Add(dst0.AsInt16(), t0.AsInt16()).AsByte();
                dst1 = Sse2.Add(dst1.AsInt16(), t1.AsInt16()).AsByte();
                dst2 = Sse2.Add(dst2.AsInt16(), t2.AsInt16()).AsByte();
                dst3 = Sse2.Add(dst3.AsInt16(), t3.AsInt16()).AsByte();

                // Unsigned saturate to 8b.
                dst0 = Sse2.PackUnsignedSaturate(dst0.AsInt16(), dst0.AsInt16());
                dst1 = Sse2.PackUnsignedSaturate(dst1.AsInt16(), dst1.AsInt16());
                dst2 = Sse2.PackUnsignedSaturate(dst2.AsInt16(), dst2.AsInt16());
                dst3 = Sse2.PackUnsignedSaturate(dst3.AsInt16(), dst3.AsInt16());

                // Store the results.
                // Store eight bytes/pixels per line.
                ref byte outputRef = ref MemoryMarshal.GetReference(dst);
                Unsafe.As<byte, Vector64<byte>>(ref outputRef) = dst0.GetLower();
                Unsafe.As<byte, Vector64<byte>>(ref Unsafe.Add(ref outputRef, WebpConstants.Bps)) = dst1.GetLower();
                Unsafe.As<byte, Vector64<byte>>(ref Unsafe.Add(ref outputRef, WebpConstants.Bps * 2)) = dst2.GetLower();
                Unsafe.As<byte, Vector64<byte>>(ref Unsafe.Add(ref outputRef, WebpConstants.Bps * 3)) = dst3.GetLower();
            }
            else
#endif
            {
                TransformOne(src, dst, scratch);
                TransformOne(src.Slice(16), dst.Slice(4), scratch);
            }
        }

        public static void TransformOne(Span<short> src, Span<byte> dst, Span<int> scratch)
        {
#if SUPPORTS_RUNTIME_INTRINSICS
            if (Sse2.IsSupported)
            {
                // Load and concatenate the transform coefficients.
                ref short srcRef = ref MemoryMarshal.GetReference(src);
                var in0 = Vector128.Create(Unsafe.As<short, long>(ref srcRef), 0);
                var in1 = Vector128.Create(Unsafe.As<short, long>(ref Unsafe.Add(ref srcRef, 4)), 0);
                var in2 = Vector128.Create(Unsafe.As<short, long>(ref Unsafe.Add(ref srcRef, 8)), 0);
                var in3 = Vector128.Create(Unsafe.As<short, long>(ref Unsafe.Add(ref srcRef, 12)), 0);

                // a00 a10 a20 a30   x x x x
                // a01 a11 a21 a31   x x x x
                // a02 a12 a22 a32   x x x x
                // a03 a13 a23 a33   x x x x

                // Vertical pass and subsequent transpose.
                // First pass, c and d calculations are longer because of the "trick" multiplications.
                Vector128<short> a = Sse2.Add(in0.AsInt16(), in2.AsInt16());
                Vector128<short> b = Sse2.Subtract(in0.AsInt16(), in2.AsInt16());

                // c = MUL(in1, K2) - MUL(in3, K1) = MUL(in1, k2) - MUL(in3, k1) + in1 - in3
                Vector128<short> c1 = Sse2.MultiplyHigh(in1.AsInt16(), K2);
                Vector128<short> c2 = Sse2.MultiplyHigh(in3.AsInt16(), K1);
                Vector128<short> c3 = Sse2.Subtract(in1.AsInt16(), in3.AsInt16());
                Vector128<short> c4 = Sse2.Subtract(c1, c2);
                Vector128<short> c = Sse2.Add(c3.AsInt16(), c4);

                // d = MUL(in1, K1) + MUL(in3, K2) = MUL(in1, k1) + MUL(in3, k2) + in1 + in3
                Vector128<short> d1 = Sse2.MultiplyHigh(in1.AsInt16(), K1);
                Vector128<short> d2 = Sse2.MultiplyHigh(in3.AsInt16(), K2);
                Vector128<short> d3 = Sse2.Add(in1.AsInt16(), in3.AsInt16());
                Vector128<short> d4 = Sse2.Add(d1, d2);
                Vector128<short> d = Sse2.Add(d3, d4);

                // Second pass.
                Vector128<short> tmp0 = Sse2.Add(a.AsInt16(), d);
                Vector128<short> tmp1 = Sse2.Add(b.AsInt16(), c);
                Vector128<short> tmp2 = Sse2.Subtract(b.AsInt16(), c);
                Vector128<short> tmp3 = Sse2.Subtract(a.AsInt16(), d);

                // Transpose the two 4x4.
                Vp8Transpose_2_4x4_16b(tmp0, tmp1, tmp2, tmp3, out Vector128<long> t0, out Vector128<long> t1, out Vector128<long> t2, out Vector128<long> t3);

                // Horizontal pass and subsequent transpose.
                // First pass, c and d calculations are longer because of the "trick" multiplications.
                Vector128<short> dc = Sse2.Add(t0.AsInt16(), Four);
                a = Sse2.Add(dc, t2.AsInt16());
                b = Sse2.Subtract(dc, t2.AsInt16());

                // c = MUL(T1, K2) - MUL(T3, K1) = MUL(T1, k2) - MUL(T3, k1) + T1 - T3
                c1 = Sse2.MultiplyHigh(t1.AsInt16(), K2);
                c2 = Sse2.MultiplyHigh(t3.AsInt16(), K1);
                c3 = Sse2.Subtract(t1.AsInt16(), t3.AsInt16());
                c4 = Sse2.Subtract(c1, c2);
                c = Sse2.Add(c3, c4);

                // d = MUL(T1, K1) + MUL(T3, K2) = MUL(T1, k1) + MUL(T3, k2) + T1 + T3
                d1 = Sse2.MultiplyHigh(t1.AsInt16(), K1);
                d2 = Sse2.MultiplyHigh(t3.AsInt16(), K2);
                d3 = Sse2.Add(t1.AsInt16(), t3.AsInt16());
                d4 = Sse2.Add(d1, d2);
                d = Sse2.Add(d3, d4);

                // Second pass.
                tmp0 = Sse2.Add(a, d);
                tmp1 = Sse2.Add(b, c);
                tmp2 = Sse2.Subtract(b, c);
                tmp3 = Sse2.Subtract(a, d);
                Vector128<short> shifted0 = Sse2.ShiftRightArithmetic(tmp0, 3);
                Vector128<short> shifted1 = Sse2.ShiftRightArithmetic(tmp1, 3);
                Vector128<short> shifted2 = Sse2.ShiftRightArithmetic(tmp2, 3);
                Vector128<short> shifted3 = Sse2.ShiftRightArithmetic(tmp3, 3);

                // Transpose the two 4x4.
                Vp8Transpose_2_4x4_16b(shifted0, shifted1, shifted2, shifted3, out t0, out t1, out t2, out t3);

                // Add inverse transform to 'dst' and store.
                // Load the reference(s).
                // Load four bytes/pixels per line.
                ref byte dstRef = ref MemoryMarshal.GetReference(dst);
                Vector128<byte> dst0 = Sse2.ConvertScalarToVector128Int32(Unsafe.As<byte, int>(ref dstRef)).AsByte();
                Vector128<byte> dst1 = Sse2.ConvertScalarToVector128Int32(Unsafe.As<byte, int>(ref Unsafe.Add(ref dstRef, WebpConstants.Bps))).AsByte();
                Vector128<byte> dst2 = Sse2.ConvertScalarToVector128Int32(Unsafe.As<byte, int>(ref Unsafe.Add(ref dstRef, WebpConstants.Bps * 2))).AsByte();
                Vector128<byte> dst3 = Sse2.ConvertScalarToVector128Int32(Unsafe.As<byte, int>(ref Unsafe.Add(ref dstRef, WebpConstants.Bps * 3))).AsByte();

                // Convert to 16b.
                dst0 = Sse2.UnpackLow(dst0, Vector128<byte>.Zero);
                dst1 = Sse2.UnpackLow(dst1, Vector128<byte>.Zero);
                dst2 = Sse2.UnpackLow(dst2, Vector128<byte>.Zero);
                dst3 = Sse2.UnpackLow(dst3, Vector128<byte>.Zero);

                // Add the inverse transform(s).
                dst0 = Sse2.Add(dst0.AsInt16(), t0.AsInt16()).AsByte();
                dst1 = Sse2.Add(dst1.AsInt16(), t1.AsInt16()).AsByte();
                dst2 = Sse2.Add(dst2.AsInt16(), t2.AsInt16()).AsByte();
                dst3 = Sse2.Add(dst3.AsInt16(), t3.AsInt16()).AsByte();

                // Unsigned saturate to 8b.
                dst0 = Sse2.PackUnsignedSaturate(dst0.AsInt16(), dst0.AsInt16());
                dst1 = Sse2.PackUnsignedSaturate(dst1.AsInt16(), dst1.AsInt16());
                dst2 = Sse2.PackUnsignedSaturate(dst2.AsInt16(), dst2.AsInt16());
                dst3 = Sse2.PackUnsignedSaturate(dst3.AsInt16(), dst3.AsInt16());

                // Store the results.
                // Store four bytes/pixels per line.
                ref byte outputRef = ref MemoryMarshal.GetReference(dst);
                int output0 = Sse2.ConvertToInt32(dst0.AsInt32());
                int output1 = Sse2.ConvertToInt32(dst1.AsInt32());
                int output2 = Sse2.ConvertToInt32(dst2.AsInt32());
                int output3 = Sse2.ConvertToInt32(dst3.AsInt32());
                Unsafe.As<byte, int>(ref outputRef) = output0;
                Unsafe.As<byte, int>(ref Unsafe.Add(ref outputRef, WebpConstants.Bps)) = output1;
                Unsafe.As<byte, int>(ref Unsafe.Add(ref outputRef, WebpConstants.Bps * 2)) = output2;
                Unsafe.As<byte, int>(ref Unsafe.Add(ref outputRef, WebpConstants.Bps * 3)) = output3;
            }
            else
#endif
            {
                Span<int> tmp = scratch.Slice(0, 16);
                int tmpOffset = 0;
                for (int srcOffset = 0; srcOffset < 4; srcOffset++)
                {
                    // vertical pass
                    int srcOffsetPlus4 = srcOffset + 4;
                    int srcOffsetPlus8 = srcOffset + 8;
                    int srcOffsetPlus12 = srcOffset + 12;
                    int a = src[srcOffset] + src[srcOffsetPlus8];
                    int b = src[srcOffset] - src[srcOffsetPlus8];
                    int c = Mul2(src[srcOffsetPlus4]) - Mul1(src[srcOffsetPlus12]);
                    int d = Mul1(src[srcOffsetPlus4]) + Mul2(src[srcOffsetPlus12]);
                    tmp[tmpOffset++] = a + d;
                    tmp[tmpOffset++] = b + c;
                    tmp[tmpOffset++] = b - c;
                    tmp[tmpOffset++] = a - d;
                }

                // Each pass is expanding the dynamic range by ~3.85 (upper bound).
                // The exact value is (2. + (20091 + 35468) / 65536).
                // After the second pass, maximum interval is [-3794, 3794], assuming
                // an input in [-2048, 2047] interval. We then need to add a dst value in the [0, 255] range.
                // In the worst case scenario, the input to clip_8b() can be as large as [-60713, 60968].
                tmpOffset = 0;
                int dstOffset = 0;
                for (int i = 0; i < 4; i++)
                {
                    // horizontal pass
                    int tmpOffsetPlus4 = tmpOffset + 4;
                    int tmpOffsetPlus8 = tmpOffset + 8;
                    int tmpOffsetPlus12 = tmpOffset + 12;
                    int dc = tmp[tmpOffset] + 4;
                    int a = dc + tmp[tmpOffsetPlus8];
                    int b = dc - tmp[tmpOffsetPlus8];
                    int c = Mul2(tmp[tmpOffsetPlus4]) - Mul1(tmp[tmpOffsetPlus12]);
                    int d = Mul1(tmp[tmpOffsetPlus4]) + Mul2(tmp[tmpOffsetPlus12]);
                    Store(dst.Slice(dstOffset), 0, 0, a + d);
                    Store(dst.Slice(dstOffset), 1, 0, b + c);
                    Store(dst.Slice(dstOffset), 2, 0, b - c);
                    Store(dst.Slice(dstOffset), 3, 0, a - d);
                    tmpOffset++;

                    dstOffset += WebpConstants.Bps;
                }
            }
        }

        public static void TransformDc(Span<short> src, Span<byte> dst)
        {
            int dc = src[0] + 4;
            for (int j = 0; j < 4; j++)
            {
                for (int i = 0; i < 4; i++)
                {
                    Store(dst, i, j, dc);
                }
            }
        }

        // Simplified transform when only src[0], src[1] and src[4] are non-zero
        public static void TransformAc3(Span<short> src, Span<byte> dst)
        {
            int a = src[0] + 4;
            int c4 = Mul2(src[4]);
            int d4 = Mul1(src[4]);
            int c1 = Mul2(src[1]);
            int d1 = Mul1(src[1]);
            Store2(dst, 0, a + d4, d1, c1);
            Store2(dst, 1, a + c4, d1, c1);
            Store2(dst, 2, a - c4, d1, c1);
            Store2(dst, 3, a - d4, d1, c1);
        }

        public static void TransformUv(Span<short> src, Span<byte> dst, Span<int> scratch)
        {
            TransformTwo(src.Slice(0 * 16), dst, scratch);
            TransformTwo(src.Slice(2 * 16), dst.Slice(4 * WebpConstants.Bps), scratch);
        }

        public static void TransformDcuv(Span<short> src, Span<byte> dst)
        {
            if (src[0 * 16] != 0)
            {
                TransformDc(src.Slice(0 * 16), dst);
            }

            if (src[1 * 16] != 0)
            {
                TransformDc(src.Slice(1 * 16), dst.Slice(4));
            }

            if (src[2 * 16] != 0)
            {
                TransformDc(src.Slice(2 * 16), dst.Slice(4 * WebpConstants.Bps));
            }

            if (src[3 * 16] != 0)
            {
                TransformDc(src.Slice(3 * 16), dst.Slice((4 * WebpConstants.Bps) + 4));
            }
        }

        // Simple In-loop filtering (Paragraph 15.2)
        public static void SimpleVFilter16(Span<byte> p, int offset, int stride, int thresh)
        {
#if SUPPORTS_RUNTIME_INTRINSICS
            if (Sse2.IsSupported)
            {
                // Load.
                ref byte pRef = ref Unsafe.Add(ref MemoryMarshal.GetReference(p), offset);

                Vector128<byte> p1 = Unsafe.As<byte, Vector128<byte>>(ref Unsafe.Subtract(ref pRef, 2 * stride));
                Vector128<byte> p0 = Unsafe.As<byte, Vector128<byte>>(ref Unsafe.Subtract(ref pRef, stride));
                Vector128<byte> q0 = Unsafe.As<byte, Vector128<byte>>(ref pRef);
                Vector128<byte> q1 = Unsafe.As<byte, Vector128<byte>>(ref Unsafe.Add(ref pRef, stride));

                DoFilter2Sse2(ref p1, ref p0, ref q0, ref q1, thresh);

                // Store.
                ref byte outputRef = ref Unsafe.Add(ref MemoryMarshal.GetReference(p), offset);
                Unsafe.As<byte, Vector128<sbyte>>(ref Unsafe.Subtract(ref outputRef, stride)) = p0.AsSByte();
                Unsafe.As<byte, Vector128<sbyte>>(ref outputRef) = q0.AsSByte();
            }
            else
#endif
            {
                int thresh2 = (2 * thresh) + 1;
                int end = 16 + offset;
                for (int i = offset; i < end; i++)
                {
                    if (NeedsFilter(p, i, stride, thresh2))
                    {
                        DoFilter2(p, i, stride);
                    }
                }
            }
        }

        public static void SimpleHFilter16(Span<byte> p, int offset, int stride, int thresh)
        {
#if SUPPORTS_RUNTIME_INTRINSICS
            if (Sse2.IsSupported)
            {
                // Beginning of p1
                p = p.Slice(offset - 2);

                Load16x4(p, p.Slice(8 * stride), stride, out Vector128<byte> p1, out Vector128<byte> p0, out Vector128<byte> q0, out Vector128<byte> q1);
                DoFilter2Sse2(ref p1, ref p0, ref q0, ref q1, thresh);
                Store16x4(p1, p0, q0, q1, p, p.Slice(8 * stride), stride);
            }
            else
#endif
            {
                int thresh2 = (2 * thresh) + 1;
                int end = offset + (16 * stride);
                for (int i = offset; i < end; i += stride)
                {
                    if (NeedsFilter(p, i, 1, thresh2))
                    {
                        DoFilter2(p, i, 1);
                    }
                }
            }
        }

        public static void SimpleVFilter16i(Span<byte> p, int offset, int stride, int thresh)
        {
            for (int k = 3; k > 0; k--)
            {
                offset += 4 * stride;
                SimpleVFilter16(p, offset, stride, thresh);
            }
        }

        public static void SimpleHFilter16i(Span<byte> p, int offset, int stride, int thresh)
        {
            for (int k = 3; k > 0; k--)
            {
                offset += 4;
                SimpleHFilter16(p, offset, stride, thresh);
            }
        }

        // On macroblock edges.
        [MethodImpl(InliningOptions.ShortMethod)]
        public static void VFilter16(Span<byte> p, int offset, int stride, int thresh, int ithresh, int hevThresh)
        {
#if SUPPORTS_RUNTIME_INTRINSICS
            if (Sse2.IsSupported)
            {
                ref byte pRef = ref MemoryMarshal.GetReference(p);
                Vector128<byte> t1 = Unsafe.As<byte, Vector128<byte>>(ref Unsafe.Add(ref pRef, offset - (4 * stride)));
                Vector128<byte> p2 = Unsafe.As<byte, Vector128<byte>>(ref Unsafe.Add(ref pRef, offset - (3 * stride)));
                Vector128<byte> p1 = Unsafe.As<byte, Vector128<byte>>(ref Unsafe.Add(ref pRef, offset - (2 * stride)));
                Vector128<byte> p0 = Unsafe.As<byte, Vector128<byte>>(ref Unsafe.Add(ref pRef, offset - stride));

                Vector128<byte> mask = Abs(p1, p0);
                mask = Sse2.Max(mask, Abs(t1, p2));
                mask = Sse2.Max(mask, Abs(p2, p1));

                Vector128<byte> q0 = Unsafe.As<byte, Vector128<byte>>(ref Unsafe.Add(ref pRef, offset));
                Vector128<byte> q1 = Unsafe.As<byte, Vector128<byte>>(ref Unsafe.Add(ref pRef, offset + stride));
                Vector128<byte> q2 = Unsafe.As<byte, Vector128<byte>>(ref Unsafe.Add(ref pRef, offset + (2 * stride)));
                t1 = Unsafe.As<byte, Vector128<byte>>(ref Unsafe.Add(ref pRef, offset + (3 * stride)));

                mask = Sse2.Max(mask, Abs(q1, q0));
                mask = Sse2.Max(mask, Abs(t1, q2));
                mask = Sse2.Max(mask, Abs(q2, q1));

                ComplexMask(p1, p0, q0, q1, thresh, ithresh, ref mask);
                DoFilter6Sse2(ref p2, ref p1, ref p0, ref q0, ref q1, ref q2, mask, hevThresh);

                // Store.
                ref byte outputRef = ref MemoryMarshal.GetReference(p);
                Unsafe.As<byte, Vector128<int>>(ref Unsafe.Add(ref outputRef, offset - (3 * stride))) = p0.AsInt32();
                Unsafe.As<byte, Vector128<int>>(ref Unsafe.Add(ref outputRef, offset - (2 * stride))) = p0.AsInt32();
                Unsafe.As<byte, Vector128<int>>(ref Unsafe.Add(ref outputRef, offset - stride)) = p0.AsInt32();
                Unsafe.As<byte, Vector128<int>>(ref Unsafe.Add(ref outputRef, offset)) = p0.AsInt32();
                Unsafe.As<byte, Vector128<int>>(ref Unsafe.Add(ref outputRef, offset + stride)) = p0.AsInt32();
                Unsafe.As<byte, Vector128<int>>(ref Unsafe.Add(ref outputRef, offset + (2 * stride))) = p0.AsInt32();
            }
            else
#endif
            {
                FilterLoop26(p, offset, stride, 1, 16, thresh, ithresh, hevThresh);
            }
        }

        [MethodImpl(InliningOptions.ShortMethod)]
        public static void HFilter16(Span<byte> p, int offset, int stride, int thresh, int ithresh, int hevThresh)
        {
#if SUPPORTS_RUNTIME_INTRINSICS
            if (Sse2.IsSupported)
            {
                Span<byte> b = p.Slice(offset - 4);
                Load16x4(b, b.Slice(8 * stride), stride, out Vector128<byte> p3, out Vector128<byte> p2, out Vector128<byte> p1, out Vector128<byte> p0);

                Vector128<byte> mask = Abs(p1, p0);
                mask = Sse2.Max(mask, Abs(p3, p2));
                mask = Sse2.Max(mask, Abs(p2, p1));

                Load16x4(p.Slice(offset), p.Slice(offset + (8 * stride)), stride, out Vector128<byte> q0, out Vector128<byte> q1, out Vector128<byte> q2, out Vector128<byte> q3);

                mask = Sse2.Max(mask, Abs(q1, q0));
                mask = Sse2.Max(mask, Abs(q3, q2));
                mask = Sse2.Max(mask, Abs(q2, q1));

                ComplexMask(p1, p0, q0, q1, thresh, ithresh, ref mask);
                DoFilter6Sse2(ref p2, ref p1, ref p0, ref q0, ref q1, ref q2, mask, hevThresh);

                Store16x4(p3, p2, p1, p0, b, b.Slice(8 * stride), stride);
                Store16x4(q3, q2, q1, q0, p, p.Slice(8 * stride), stride);
            }
            else
#endif
            {
                FilterLoop26(p, offset, 1, stride, 16, thresh, ithresh, hevThresh);
            }
        }

        public static void VFilter16i(Span<byte> p, int offset, int stride, int thresh, int ithresh, int hevThresh)
        {
#if SUPPORTS_RUNTIME_INTRINSICS
            if (Sse2.IsSupported)
            {
                ref byte pRef = ref MemoryMarshal.GetReference(p);
                Vector128<byte> p3 = Unsafe.As<byte, Vector128<byte>>(ref Unsafe.Add(ref pRef, offset));
                Vector128<byte> p2 = Unsafe.As<byte, Vector128<byte>>(ref Unsafe.Add(ref pRef, offset + stride));
                Vector128<byte> p1 = Unsafe.As<byte, Vector128<byte>>(ref Unsafe.Add(ref pRef, offset + (2 * stride)));
                Vector128<byte> p0 = Unsafe.As<byte, Vector128<byte>>(ref Unsafe.Add(ref pRef, offset + (3 * stride)));

                for (int k = 3; k > 0; k--)
                {
                    // Beginning of p1.
                    Span<byte> b = p.Slice(offset + (2 * stride));
                    offset += 4 * stride;

                    Vector128<byte> mask = Abs(p0, p1);
                    mask = Sse2.Max(mask, Abs(p3, p2));
                    mask = Sse2.Max(mask, Abs(p2, p1));

                    p3 = Unsafe.As<byte, Vector128<byte>>(ref Unsafe.Add(ref pRef, offset));
                    p2 = Unsafe.As<byte, Vector128<byte>>(ref Unsafe.Add(ref pRef, offset + stride));
                    Vector128<byte> tmp1 = Unsafe.As<byte, Vector128<byte>>(ref Unsafe.Add(ref pRef, offset + (2 * stride)));
                    Vector128<byte> tmp2 = Unsafe.As<byte, Vector128<byte>>(ref Unsafe.Add(ref pRef, offset + (3 * stride)));

                    mask = Sse2.Max(mask, Abs(tmp1, tmp2));
                    mask = Sse2.Max(mask, Abs(p3, p2));
                    mask = Sse2.Max(mask, Abs(p2, tmp1));

                    // p3 and p2 are not just temporary variables here: they will be
                    // re-used for next span. And q2/q3 will become p1/p0 accordingly.
                    ComplexMask(p1, p0, p3, p2, thresh, ithresh, ref mask);
                    DoFilter4Sse2(ref p1, ref p0, ref p3, ref p2, mask, hevThresh);

                    // Store.
                    ref byte outputRef = ref MemoryMarshal.GetReference(b);
                    Unsafe.As<byte, Vector128<int>>(ref outputRef) = p1.AsInt32();
                    Unsafe.As<byte, Vector128<int>>(ref Unsafe.Add(ref outputRef, stride)) = p0.AsInt32();
                    Unsafe.As<byte, Vector128<int>>(ref Unsafe.Add(ref outputRef, stride * 2)) = p3.AsInt32();
                    Unsafe.As<byte, Vector128<int>>(ref Unsafe.Add(ref outputRef, stride * 3)) = p2.AsInt32();

                    // Rotate samples.
                    p1 = tmp1;
                    p0 = tmp2;
                }
            }
            else
#endif
            {
                for (int k = 3; k > 0; k--)
                {
                    offset += 4 * stride;
                    FilterLoop24(p, offset, stride, 1, 16, thresh, ithresh, hevThresh);
                }
            }
        }

        public static void HFilter16i(Span<byte> p, int offset, int stride, int thresh, int ithresh, int hevThresh)
        {
#if SUPPORTS_RUNTIME_INTRINSICS
            if (Sse2.IsSupported)
            {
                Load16x4(p.Slice(offset), p.Slice(offset + (8 * stride)), stride, out Vector128<byte> p3, out Vector128<byte> p2, out Vector128<byte> p1, out Vector128<byte> p0);

                Vector128<byte> mask;
                for (int k = 3; k > 0; k--)
                {
                    // Beginning of p1.
                    Span<byte> b = p.Slice(offset + 2);

                    // Beginning of q0 (and next span).
                    offset += 4;

                    // Compute partial mask.
                    mask = Abs(p1, p0);
                    mask = Sse2.Max(mask, Abs(p3, p2));
                    mask = Sse2.Max(mask, Abs(p2, p1));

                    Load16x4(p.Slice(offset), p.Slice(offset + (8 * stride)), stride, out p3, out p2, out Vector128<byte> tmp1, out Vector128<byte> tmp2);

                    mask = Sse2.Max(mask, Abs(tmp1, tmp2));
                    mask = Sse2.Max(mask, Abs(p3, p2));
                    mask = Sse2.Max(mask, Abs(p2, tmp1));

                    ComplexMask(p1, p0, p3, p2, thresh, ithresh, ref mask);
                    DoFilter4Sse2(ref p1, ref p0, ref p3, ref p2, mask, hevThresh);

                    Store16x4(p1, p0, p3, p2, b, b.Slice(8 * stride), stride);

                    // Rotate samples.
                    p1 = tmp1;
                    p0 = tmp2;
                }
            }
            else
#endif
            {
                for (int k = 3; k > 0; k--)
                {
                    offset += 4;
                    FilterLoop24(p, offset, 1, stride, 16, thresh, ithresh, hevThresh);
                }
            }
        }

        // 8-pixels wide variant, for chroma filtering.
        [MethodImpl(InliningOptions.ShortMethod)]
        public static void VFilter8(Span<byte> u, Span<byte> v, int offset, int stride, int thresh, int ithresh, int hevThresh)
        {
#if SUPPORTS_RUNTIME_INTRINSICS
            if (Sse2.IsSupported)
            {
                // Load uv h-edges.
                ref byte uRef = ref MemoryMarshal.GetReference(u);
                ref byte vRef = ref MemoryMarshal.GetReference(v);
                Vector128<byte> t1 = LoadUvEdge(ref uRef, ref vRef, offset - (4 * stride));
                Vector128<byte> p2 = LoadUvEdge(ref uRef, ref vRef, offset - (3 * stride));
                Vector128<byte> p1 = LoadUvEdge(ref uRef, ref vRef, offset - (2 * stride));
                Vector128<byte> p0 = LoadUvEdge(ref uRef, ref vRef, offset - stride);

                Vector128<byte> mask = Abs(p1, p0);
                mask = Sse2.Max(mask, Abs(t1, p2));
                mask = Sse2.Max(mask, Abs(p2, p1));

                Vector128<byte> q0 = LoadUvEdge(ref uRef, ref vRef, offset);
                Vector128<byte> q1 = LoadUvEdge(ref uRef, ref vRef, offset + stride);
                Vector128<byte> q2 = LoadUvEdge(ref uRef, ref vRef, offset + (2 * stride));
                t1 = LoadUvEdge(ref uRef, ref vRef, offset + (3 * stride));

                mask = Sse2.Max(mask, Abs(q1, q0));
                mask = Sse2.Max(mask, Abs(t1, q2));
                mask = Sse2.Max(mask, Abs(q2, q1));

                ComplexMask(p1, p0, q0, q1, thresh, ithresh, ref mask);
                DoFilter6Sse2(ref p2, ref p1, ref p0, ref q0, ref q1, ref q2, mask, hevThresh);

                // Store.
                StoreUv(p2, ref uRef, ref vRef, offset - (3 * stride));
                StoreUv(p1, ref uRef, ref vRef, offset - (2 * stride));
                StoreUv(p0, ref uRef, ref vRef, offset - stride);
                StoreUv(q0, ref uRef, ref vRef, offset);
                StoreUv(q1, ref uRef, ref vRef, offset + (1 * stride));
                StoreUv(p2, ref uRef, ref vRef, offset + (2 * stride));
            }
            else
#endif
            {
                FilterLoop26(u, offset, stride, 1, 8, thresh, ithresh, hevThresh);
                FilterLoop26(v, offset, stride, 1, 8, thresh, ithresh, hevThresh);
            }
        }

        [MethodImpl(InliningOptions.ShortMethod)]
        public static void HFilter8(Span<byte> u, Span<byte> v, int offset, int stride, int thresh, int ithresh, int hevThresh)
        {
#if SUPPORTS_RUNTIME_INTRINSICS
            if (Sse2.IsSupported)
            {
                Span<byte> tu = u.Slice(offset - 4);
                Span<byte> tv = v.Slice(offset - 4);
                Load16x4(tu, tv, stride, out Vector128<byte> p3, out Vector128<byte> p2, out Vector128<byte> p1, out Vector128<byte> p0);

                Vector128<byte> mask = Abs(p1, p0);
                mask = Sse2.Max(mask, Abs(p3, p2));
                mask = Sse2.Max(mask, Abs(p2, p1));

                Load16x4(u.Slice(offset), v.Slice(offset), stride, out Vector128<byte> q0, out Vector128<byte> q1, out Vector128<byte> q2, out Vector128<byte> q3);

                mask = Sse2.Max(mask, Abs(q1, q0));
                mask = Sse2.Max(mask, Abs(q3, q2));
                mask = Sse2.Max(mask, Abs(q2, q1));

                ComplexMask(p1, p0, q0, q1, thresh, ithresh, ref mask);
                DoFilter6Sse2(ref p2, ref p1, ref p0, ref q0, ref q1, ref q2, mask, hevThresh);

                Store16x4(p3, p2, p1, p0, tu, tv, stride);
                Store16x4(q0, p1, q2, q3, u.Slice(offset), v.Slice(offset), stride);
            }
            else
#endif
            {
                FilterLoop26(u, offset, 1, stride, 8, thresh, ithresh, hevThresh);
                FilterLoop26(v, offset, 1, stride, 8, thresh, ithresh, hevThresh);
            }
        }

        [MethodImpl(InliningOptions.ShortMethod)]
        public static void VFilter8i(Span<byte> u, Span<byte> v, int offset, int stride, int thresh, int ithresh, int hevThresh)
        {
#if SUPPORTS_RUNTIME_INTRINSICS
            if (Sse2.IsSupported)
            {
                // Load uv h-edges.
                ref byte uRef = ref MemoryMarshal.GetReference(u);
                ref byte vRef = ref MemoryMarshal.GetReference(v);
                Vector128<byte> t2 = LoadUvEdge(ref uRef, ref vRef, offset);
                Vector128<byte> t1 = LoadUvEdge(ref uRef, ref vRef, offset + stride);
                Vector128<byte> p1 = LoadUvEdge(ref uRef, ref vRef, offset + (stride * 2));
                Vector128<byte> p0 = LoadUvEdge(ref uRef, ref vRef, offset + (stride * 3));

                Vector128<byte> mask = Abs(p1, p0);
                mask = Sse2.Max(mask, Abs(t2, t1));
                mask = Sse2.Max(mask, Abs(t1, p1));

                offset += 4 * stride;

                Vector128<byte> q0 = LoadUvEdge(ref uRef, ref vRef, offset);
                Vector128<byte> q1 = LoadUvEdge(ref uRef, ref vRef, offset + stride);
                t1 = LoadUvEdge(ref uRef, ref vRef, offset + (stride * 2));
                t2 = LoadUvEdge(ref uRef, ref vRef, offset + (stride * 3));
                mask = Sse2.Max(mask, Abs(q1, q0));
                mask = Sse2.Max(mask, Abs(t2, t1));
                mask = Sse2.Max(mask, Abs(t1, q1));

                ComplexMask(p1, p0, q0, q1, thresh, ithresh, ref mask);
                DoFilter4Sse2(ref p1, ref p0, ref q0, ref q1, mask, hevThresh);

                // Store.
                StoreUv(p1, ref uRef, ref vRef, offset + (-2 * stride));
                StoreUv(p0, ref uRef, ref vRef, offset + (-1 * stride));
                StoreUv(q1, ref uRef, ref vRef, offset);
                StoreUv(q1, ref uRef, ref vRef, offset + stride);
            }
            else
#endif
            {
                int offset4mulstride = offset + (4 * stride);
                FilterLoop24(u, offset4mulstride, stride, 1, 8, thresh, ithresh, hevThresh);
                FilterLoop24(v, offset4mulstride, stride, 1, 8, thresh, ithresh, hevThresh);
            }
        }

        [MethodImpl(InliningOptions.ShortMethod)]
        public static void HFilter8i(Span<byte> u, Span<byte> v, int offset, int stride, int thresh, int ithresh, int hevThresh)
        {
#if SUPPORTS_RUNTIME_INTRINSICS
            if (Sse2.IsSupported)
            {
                Load16x4(u.Slice(offset), v.Slice(offset), stride,  out Vector128<byte> t2, out Vector128<byte> t1, out Vector128<byte> p1, out Vector128<byte> p0);

                Vector128<byte> mask = Abs(p1, p0);
                mask = Sse2.Max(mask, Abs(t2, t1));
                mask = Sse2.Max(mask, Abs(t1, p1));

                // Beginning of q0.
                offset += 4;

                Load16x4(u.Slice(offset), v.Slice(offset), stride, out Vector128<byte> q0, out Vector128<byte> q1, out t1, out t2);
                mask = Sse2.Max(mask, Abs(q1, q0));
                mask = Sse2.Max(mask, Abs(t2, t1));
                mask = Sse2.Max(mask, Abs(t1, q1));

                ComplexMask(p1, p0, q0, q1, thresh, ithresh, ref mask);
                DoFilter4Sse2(ref p1, ref p0, ref q0, ref q1, mask, hevThresh);

                // Beginning of p1.
                offset -= 2;
                Store16x4(p1, p0, q0, q1, u.Slice(offset), v.Slice(offset), stride);
            }
            else
#endif
            {
                int offsetPlus4 = offset + 4;
                FilterLoop24(u, offsetPlus4, 1, stride, 8, thresh, ithresh, hevThresh);
                FilterLoop24(v, offsetPlus4, 1, stride, 8, thresh, ithresh, hevThresh);
            }
        }

        public static void Mean16x4(Span<byte> input, Span<uint> dc)
        {
#if SUPPORTS_RUNTIME_INTRINSICS
            if (Ssse3.IsSupported)
            {
                Vector128<byte> a0 = Unsafe.As<byte, Vector128<byte>>(ref MemoryMarshal.GetReference(input));
                Vector128<byte> a1 = Unsafe.As<byte, Vector128<byte>>(ref MemoryMarshal.GetReference(input.Slice(WebpConstants.Bps, 16)));
                Vector128<byte> a2 = Unsafe.As<byte, Vector128<byte>>(ref MemoryMarshal.GetReference(input.Slice(WebpConstants.Bps * 2, 16)));
                Vector128<byte> a3 = Unsafe.As<byte, Vector128<byte>>(ref MemoryMarshal.GetReference(input.Slice(WebpConstants.Bps * 3, 16)));
                Vector128<short> b0 = Sse2.ShiftRightLogical(a0.AsInt16(), 8); // hi byte
                Vector128<short> b1 = Sse2.ShiftRightLogical(a1.AsInt16(), 8);
                Vector128<short> b2 = Sse2.ShiftRightLogical(a2.AsInt16(), 8);
                Vector128<short> b3 = Sse2.ShiftRightLogical(a3.AsInt16(), 8);
                Vector128<byte> c0 = Sse2.And(a0, Mean16x4Mask); // lo byte
                Vector128<byte> c1 = Sse2.And(a1, Mean16x4Mask);
                Vector128<byte> c2 = Sse2.And(a2, Mean16x4Mask);
                Vector128<byte> c3 = Sse2.And(a3, Mean16x4Mask);
                Vector128<int> d0 = Sse2.Add(b0.AsInt32(), c0.AsInt32());
                Vector128<int> d1 = Sse2.Add(b1.AsInt32(), c1.AsInt32());
                Vector128<int> d2 = Sse2.Add(b2.AsInt32(), c2.AsInt32());
                Vector128<int> d3 = Sse2.Add(b3.AsInt32(), c3.AsInt32());
                Vector128<int> e0 = Sse2.Add(d0, d1);
                Vector128<int> e1 = Sse2.Add(d2, d3);
                Vector128<int> f0 = Sse2.Add(e0, e1);
                Vector128<short> hadd = Ssse3.HorizontalAdd(f0.AsInt16(), f0.AsInt16());
                Vector128<uint> wide = Sse2.UnpackLow(hadd, Vector128<short>.Zero).AsUInt32();

                ref uint outputRef = ref MemoryMarshal.GetReference(dc);
                Unsafe.As<uint, Vector128<uint>>(ref outputRef) = wide;
            }
            else
#endif
            {
                for (int k = 0; k < 4; k++)
                {
                    uint avg = 0;
                    for (int y = 0; y < 4; y++)
                    {
                        for (int x = 0; x < 4; x++)
                        {
                            avg += input[x + (y * WebpConstants.Bps)];
                        }
                    }

                    dc[k] = avg;
                    input = input.Slice(4); // go to next 4x4 block.
                }
            }
        }

        [MethodImpl(InliningOptions.ShortMethod)]
        public static byte Avg2(byte a, byte b) => (byte)((a + b + 1) >> 1);

        [MethodImpl(InliningOptions.ShortMethod)]
        public static byte Avg3(byte a, byte b, byte c) => (byte)((a + (2 * b) + c + 2) >> 2);

        [MethodImpl(InliningOptions.ShortMethod)]
        public static void Dst(Span<byte> dst, int x, int y, byte v) => dst[x + (y * WebpConstants.Bps)] = v;

        [MethodImpl(InliningOptions.ShortMethod)]
        public static byte Clip8B(int v) => (byte)((v & ~0xff) == 0 ? v : v < 0 ? 0 : 255);

        // Cost of coding one event with probability 'proba'.
        public static int Vp8BitCost(int bit, byte proba) => bit == 0 ? WebpLookupTables.Vp8EntropyCost[proba] : WebpLookupTables.Vp8EntropyCost[255 - proba];

        [MethodImpl(InliningOptions.ShortMethod)]
        private static void Put16(int v, Span<byte> dst)
        {
            for (int j = 0; j < 16; j++)
            {
                Memset(dst.Slice(j * WebpConstants.Bps), (byte)v, 0, 16);
            }
        }

        private static void TrueMotion(Span<byte> dst, Span<byte> yuv, int offset, int size)
        {
            // For information about how true motion works, see rfc6386, page 52. ff and section 20.14.
            int topOffset = offset - WebpConstants.Bps;
            Span<byte> top = yuv.Slice(topOffset);
            byte p = yuv[topOffset - 1];
            int leftOffset = offset - 1;
            byte left = yuv[leftOffset];
            for (int y = 0; y < size; y++)
            {
                for (int x = 0; x < size; x++)
                {
                    dst[x] = (byte)Clamp255(left + top[x] - p);
                }

                leftOffset += WebpConstants.Bps;
                left = yuv[leftOffset];
                dst = dst.Slice(WebpConstants.Bps);
            }
        }

        // Complex In-loop filtering (Paragraph 15.3)
        private static void FilterLoop24(
            Span<byte> p,
            int offset,
            int hStride,
            int vStride,
            int size,
            int thresh,
            int ithresh,
            int hevThresh)
        {
            int thresh2 = (2 * thresh) + 1;
            while (size-- > 0)
            {
                if (NeedsFilter2(p, offset, hStride, thresh2, ithresh))
                {
                    if (Hev(p, offset, hStride, hevThresh))
                    {
                        DoFilter2(p, offset, hStride);
                    }
                    else
                    {
                        DoFilter4(p, offset, hStride);
                    }
                }

                offset += vStride;
            }
        }

        private static void FilterLoop26(
            Span<byte> p,
            int offset,
            int hStride,
            int vStride,
            int size,
            int thresh,
            int ithresh,
            int hevThresh)
        {
            int thresh2 = (2 * thresh) + 1;
            while (size-- > 0)
            {
                if (NeedsFilter2(p, offset, hStride, thresh2, ithresh))
                {
                    if (Hev(p, offset, hStride, hevThresh))
                    {
                        DoFilter2(p, offset, hStride);
                    }
                    else
                    {
                        DoFilter6(p, offset, hStride);
                    }
                }

                offset += vStride;
            }
        }

        // Applies filter on 2 pixels (p0 and q0)
        private static void DoFilter2(Span<byte> p, int offset, int step)
        {
            // 4 pixels in, 2 pixels out.
            int p1 = p[offset - (2 * step)];
            int p0 = p[offset - step];
            int q0 = p[offset];
            int q1 = p[offset + step];
            int a = (3 * (q0 - p0)) + WebpLookupTables.Sclip1(p1 - q1);
            int a1 = WebpLookupTables.Sclip2((a + 4) >> 3);
            int a2 = WebpLookupTables.Sclip2((a + 3) >> 3);
            p[offset - step] = WebpLookupTables.Clip1(p0 + a2);
            p[offset] = WebpLookupTables.Clip1(q0 - a1);
        }

#if SUPPORTS_RUNTIME_INTRINSICS
        // Applies filter on 2 pixels (p0 and q0)
        private static void DoFilter2Sse2(ref Vector128<byte> p1, ref Vector128<byte> p0, ref Vector128<byte> q0, ref Vector128<byte> q1, int thresh)
        {
            // Convert p1/q1 to byte (for GetBaseDelta).
            Vector128<byte> p1s = Sse2.Xor(p1, SignBit);
            Vector128<byte> q1s = Sse2.Xor(q1, SignBit);
            Vector128<byte> mask = NeedsFilter(p1, p0, q0, q1, thresh);

            // Flip sign.
            p0 = Sse2.Xor(p0, SignBit);
            q0 = Sse2.Xor(q0, SignBit);

            Vector128<byte> a = GetBaseDelta(p1s.AsSByte(), p0.AsSByte(), q0.AsSByte(), q1s.AsSByte()).AsByte();

            // Mask filter values we don't care about.
            a = Sse2.And(a, mask);

            DoSimpleFilterSse2(ref p0, ref q0, a);

            // Flip sign.
            p0 = Sse2.Xor(p0, SignBit);
            q0 = Sse2.Xor(q0, SignBit);
        }

        // Applies filter on 4 pixels (p1, p0, q0 and q1)
        private static void DoFilter4Sse2(ref Vector128<byte> p1, ref Vector128<byte> p0, ref Vector128<byte> q0, ref Vector128<byte> q1, Vector128<byte> mask, int tresh)
        {
            // Compute hev mask.
            Vector128<byte> notHev = GetNotHev(ref p1, ref p0, ref q0, ref q1, tresh);

            // Convert to signed values.
            p1 = Sse2.Xor(p1, SignBit);
            p0 = Sse2.Xor(p0, SignBit);
            q0 = Sse2.Xor(q0, SignBit);
            q1 = Sse2.Xor(q1, SignBit);

            Vector128<sbyte> t1 = Sse2.SubtractSaturate(p1.AsSByte(), q1.AsSByte()); // p1 - q1
            t1 = Sse2.AndNot(notHev, t1.AsByte()).AsSByte(); // hev(p1 - q1)
            Vector128<sbyte> t2 = Sse2.SubtractSaturate(q0.AsSByte(), p0.AsSByte()); // q0 - p0
            t1 = Sse2.AddSaturate(t1, t2); // hev(p1 - q1) + 1 * (q0 - p0)
            t1 = Sse2.AddSaturate(t1, t2); // hev(p1 - q1) + 2 * (q0 - p0)
            t1 = Sse2.AddSaturate(t1, t2); // hev(p1 - q1) + 3 * (q0 - p0)
            t1 = Sse2.And(t1.AsByte(), mask).AsSByte(); // mask filter values we don't care about.

            t2 = Sse2.AddSaturate(t1, Three); // 3 * (q0 - p0) + hev(p1 - q1) + 3
            Vector128<sbyte> t3 = Sse2.AddSaturate(t1, Four); // 3 * (q0 - p0) + hev(p1 - q1) + 4
            t2 = SignedShift8b(t2.AsByte()); // (3 * (q0 - p0) + hev(p1 - q1) + 3) >> 3
            t3 = SignedShift8b(t3.AsByte()); // (3 * (q0 - p0) + hev(p1 - q1) + 4) >> 3
            p0 = Sse2.AddSaturate(p0.AsSByte(), t2).AsByte(); // p0 += t2
            q0 = Sse2.SubtractSaturate(q0.AsSByte(), t3).AsByte(); // q0 -= t3
            p0 = Sse2.Xor(p0, SignBit);
            q0 = Sse2.Xor(q0, SignBit);

            // This is equivalent to signed (a + 1) >> 1 calculation.
            t2 = Sse2.Add(t3, SignBit.AsSByte());
            t3 = Sse2.Average(t2.AsByte(), Vector128<byte>.Zero).AsSByte();
            t3 = Sse2.Subtract(t3, SixtyFour);

            t3 = Sse2.And(notHev, t3.AsByte()).AsSByte(); // if !hev
            q1 = Sse2.SubtractSaturate(q1.AsSByte(), t3).AsByte(); // q1 -= t3
            p1 = Sse2.AddSaturate(p1.AsSByte(), t3).AsByte(); // p1 += t3
            p1 = Sse2.Xor(p1.AsByte(), SignBit);
            q1 = Sse2.Xor(q1.AsByte(), SignBit);
        }

        // Applies filter on 6 pixels (p2, p1, p0, q0, q1 and q2)
        private static void DoFilter6Sse2(ref Vector128<byte> p2, ref Vector128<byte> p1, ref Vector128<byte> p0, ref Vector128<byte> q0, ref Vector128<byte> q1, ref Vector128<byte> q2, Vector128<byte> mask, int tresh)
        {
            // Compute hev mask.
            Vector128<byte> notHev = GetNotHev(ref p1, ref p0, ref q0, ref q1, tresh);

            // Convert to signed values.
            p1 = Sse2.Xor(p1, SignBit);
            p0 = Sse2.Xor(p0, SignBit);
            q0 = Sse2.Xor(q0, SignBit);
            q1 = Sse2.Xor(q1, SignBit);
            p2 = Sse2.Xor(p2, SignBit);
            q2 = Sse2.Xor(q2, SignBit);

            Vector128<sbyte> a = GetBaseDelta(p1.AsSByte(), p0.AsSByte(), q0.AsSByte(), q1.AsSByte());

            // Do simple filter on pixels with hev.
            Vector128<byte> m = Sse2.AndNot(notHev, mask);
            Vector128<byte> f = Sse2.And(a.AsByte(), m);
            DoSimpleFilterSse2(ref p0, ref q0, f);

            // Do strong filter on pixels with not hev.
            m = Sse2.And(notHev, mask);
            f = Sse2.And(a.AsByte(), m);
            Vector128<byte> flow = Sse2.UnpackLow(Vector128<byte>.Zero, f);
            Vector128<byte> fhigh = Sse2.UnpackHigh(Vector128<byte>.Zero, f);

            Vector128<short> f9High = Sse2.MultiplyHigh(flow.AsInt16(), Nine.AsInt16()); // Filter (lo) * 9
            Vector128<short> f9Low = Sse2.MultiplyLow(fhigh.AsInt16(), Nine.AsInt16()); // Filter (hi) * 9

            Vector128<short> a2Low = Sse2.Add(f9Low, SixtyThree.AsInt16()); // Filter * 9 + 63
            Vector128<short> a2High = Sse2.Add(f9High, SixtyThree.AsInt16()); // Filter * 9 + 63

            Vector128<short> a1Low = Sse2.Add(a2Low, f9Low); // Filter * 18 + 63
            Vector128<short> a1High = Sse2.Add(a2High, f9High); // // Filter * 18 + 63

            Vector128<short> a0Low = Sse2.Add(a1Low, f9Low); // Filter * 27 + 63
            Vector128<short> a0High = Sse2.Add(a1High, f9High); // Filter * 27 + 63

            Update2Pixels(ref p2, ref q2, a2Low, a2High);
            Update2Pixels(ref p1, ref q1, a1Low, a1High);
            Update2Pixels(ref p0, ref q0, a0Low, a0High);
        }

        private static void DoSimpleFilterSse2(ref Vector128<byte> p0, ref Vector128<byte> q0, Vector128<byte> fl)
        {
            Vector128<sbyte> v3 = Sse2.AddSaturate(fl.AsSByte(), Three);
            Vector128<sbyte> v4 = Sse2.AddSaturate(fl.AsSByte(), Four);

            v4 = SignedShift8b(v4.AsByte()).AsSByte(); // v4 >> 3
            v3 = SignedShift8b(v3.AsByte()).AsSByte(); // v3 >> 3
            q0 = Sse2.SubtractSaturate(q0.AsSByte(), v4).AsByte(); // q0 -= v4
            p0 = Sse2.AddSaturate(p0.AsSByte(), v3).AsByte(); // p0 += v3
        }

        private static Vector128<byte> GetNotHev(ref Vector128<byte> p1, ref Vector128<byte> p0, ref Vector128<byte> q0, ref Vector128<byte> q1, int hevThresh)
        {
            Vector128<byte> t1 = Abs(p1, p0);
            Vector128<byte> t2 = Abs(q1, q0);

            var h = Vector128.Create((byte)hevThresh);
            Vector128<byte> tMax = Sse2.Max(t1, t2);

            Vector128<byte> tMaxH = Sse2.SubtractSaturate(tMax, h);

            // not_hev <= t1 && not_hev <= t2
            return Sse2.CompareEqual(tMaxH, Vector128<byte>.Zero);
        }
#endif

        // Applies filter on 4 pixels (p1, p0, q0 and q1)
        private static void DoFilter4(Span<byte> p, int offset, int step)
        {
            // 4 pixels in, 4 pixels out.
            int offsetMinus2Step = offset - (2 * step);
            int p1 = p[offsetMinus2Step];
            int p0 = p[offset - step];
            int q0 = p[offset];
            int q1 = p[offset + step];
            int a = 3 * (q0 - p0);
            int a1 = WebpLookupTables.Sclip2((a + 4) >> 3);
            int a2 = WebpLookupTables.Sclip2((a + 3) >> 3);
            int a3 = (a1 + 1) >> 1;
            p[offsetMinus2Step] = WebpLookupTables.Clip1(p1 + a3);
            p[offset - step] = WebpLookupTables.Clip1(p0 + a2);
            p[offset] = WebpLookupTables.Clip1(q0 - a1);
            p[offset + step] = WebpLookupTables.Clip1(q1 - a3);
        }

        // Applies filter on 6 pixels (p2, p1, p0, q0, q1 and q2)
        private static void DoFilter6(Span<byte> p, int offset, int step)
        {
            // 6 pixels in, 6 pixels out.
            int step2 = 2 * step;
            int step3 = 3 * step;
            int offsetMinusStep = offset - step;
            int p2 = p[offset - step3];
            int p1 = p[offset - step2];
            int p0 = p[offsetMinusStep];
            int q0 = p[offset];
            int q1 = p[offset + step];
            int q2 = p[offset + step2];
            int a = WebpLookupTables.Sclip1((3 * (q0 - p0)) + WebpLookupTables.Sclip1(p1 - q1));

            // a is in [-128,127], a1 in [-27,27], a2 in [-18,18] and a3 in [-9,9]
            int a1 = ((27 * a) + 63) >> 7;  // eq. to ((3 * a + 7) * 9) >> 7
            int a2 = ((18 * a) + 63) >> 7;  // eq. to ((2 * a + 7) * 9) >> 7
            int a3 = ((9 * a) + 63) >> 7;  // eq. to ((1 * a + 7) * 9) >> 7
            p[offset - step3] = WebpLookupTables.Clip1(p2 + a3);
            p[offset - step2] = WebpLookupTables.Clip1(p1 + a2);
            p[offsetMinusStep] = WebpLookupTables.Clip1(p0 + a1);
            p[offset] = WebpLookupTables.Clip1(q0 - a1);
            p[offset + step] = WebpLookupTables.Clip1(q1 - a2);
            p[offset + step2] = WebpLookupTables.Clip1(q2 - a3);
        }

        [MethodImpl(InliningOptions.ShortMethod)]
        private static bool NeedsFilter(Span<byte> p, int offset, int step, int t)
        {
            int p1 = p[offset + (-2 * step)];
            int p0 = p[offset - step];
            int q0 = p[offset];
            int q1 = p[offset + step];
            return (4 * WebpLookupTables.Abs0(p0 - q0)) + WebpLookupTables.Abs0(p1 - q1) <= t;
        }

        private static bool NeedsFilter2(Span<byte> p, int offset, int step, int t, int it)
        {
            int step2 = 2 * step;
            int step3 = 3 * step;
            int p3 = p[offset - (4 * step)];
            int p2 = p[offset - step3];
            int p1 = p[offset - step2];
            int p0 = p[offset - step];
            int q0 = p[offset];
            int q1 = p[offset + step];
            int q2 = p[offset + step2];
            int q3 = p[offset + step3];
            if ((4 * WebpLookupTables.Abs0(p0 - q0)) + WebpLookupTables.Abs0(p1 - q1) > t)
            {
                return false;
            }

            return WebpLookupTables.Abs0(p3 - p2) <= it && WebpLookupTables.Abs0(p2 - p1) <= it &&
                   WebpLookupTables.Abs0(p1 - p0) <= it && WebpLookupTables.Abs0(q3 - q2) <= it &&
                   WebpLookupTables.Abs0(q2 - q1) <= it && WebpLookupTables.Abs0(q1 - q0) <= it;
        }

#if SUPPORTS_RUNTIME_INTRINSICS
        private static Vector128<byte> NeedsFilter(Vector128<byte> p1, Vector128<byte> p0, Vector128<byte> q0, Vector128<byte> q1, int thresh)
        {
            var mthresh = Vector128.Create((byte)thresh);
            Vector128<byte> t1 = Abs(p1, q1); // abs(p1 - q1)
            var fe = Vector128.Create((byte)0xFE);
            Vector128<byte> t2 = Sse2.And(t1, fe); // set lsb of each byte to zero.
            Vector128<short> t3 = Sse2.ShiftRightLogical(t2.AsInt16(), 1); // abs(p1 - q1) / 2

            Vector128<byte> t4 = Abs(p0, q0); // abs(p0 - q0)
            Vector128<byte> t5 = Sse2.AddSaturate(t4, t4); // abs(p0 - q0) * 2
            Vector128<byte> t6 = Sse2.AddSaturate(t5.AsByte(), t3.AsByte()); // abs(p0-q0)*2 + abs(p1-q1)/2

            Vector128<byte> t7 = Sse2.SubtractSaturate(t6, mthresh.AsByte()); // mask <= m_thresh

            return Sse2.CompareEqual(t7, Vector128<byte>.Zero);
        }

        private static void Load16x4(Span<byte> r0, Span<byte> r8, int stride, out Vector128<byte> p1, out Vector128<byte> p0, out Vector128<byte> q0, out Vector128<byte> q1)
        {
            // Assume the pixels around the edge (|) are numbered as follows
            //                00 01 | 02 03
            //                10 11 | 12 13
            //                 ...  |  ...
            //                e0 e1 | e2 e3
            //                f0 f1 | f2 f3
            //
            // r0 is pointing to the 0th row (00)
            // r8 is pointing to the 8th row (80)

            // Load
            // p1 = 71 61 51 41 31 21 11 01 70 60 50 40 30 20 10 00
            // q0 = 73 63 53 43 33 23 13 03 72 62 52 42 32 22 12 02
            // p0 = f1 e1 d1 c1 b1 a1 91 81 f0 e0 d0 c0 b0 a0 90 80
            // q1 = f3 e3 d3 c3 b3 a3 93 83 f2 e2 d2 c2 b2 a2 92 82
            Load8x4(r0, stride, out Vector128<byte> t1, out Vector128<byte> t2);
            Load8x4(r8, stride, out p0, out q1);

            // p1 = f0 e0 d0 c0 b0 a0 90 80 70 60 50 40 30 20 10 00
            // p0 = f1 e1 d1 c1 b1 a1 91 81 71 61 51 41 31 21 11 01
            // q0 = f2 e2 d2 c2 b2 a2 92 82 72 62 52 42 32 22 12 02
            // q1 = f3 e3 d3 c3 b3 a3 93 83 73 63 53 43 33 23 13 03
            p1 = Sse2.UnpackLow(t1.AsInt64(), p0.AsInt64()).AsByte();
            p0 = Sse2.UnpackHigh(t1.AsInt64(), p0.AsInt64()).AsByte();
            q0 = Sse2.UnpackLow(t2.AsInt64(), q1.AsInt64()).AsByte();
            q1 = Sse2.UnpackHigh(t2.AsInt64(), q1.AsInt64()).AsByte();
        }

        // Reads 8 rows across a vertical edge.
        private static void Load8x4(Span<byte> b, int stride, out Vector128<byte> p, out Vector128<byte> q)
        {
            // A0 = 63 62 61 60 23 22 21 20 43 42 41 40 03 02 01 00
            // A1 = 73 72 71 70 33 32 31 30 53 52 51 50 13 12 11 10
            ref byte bRef = ref MemoryMarshal.GetReference(b);
            uint a00 = Unsafe.As<byte, uint>(ref Unsafe.Add(ref bRef, 6 * stride));
            uint a01 = Unsafe.As<byte, uint>(ref Unsafe.Add(ref bRef, 2 * stride));
            uint a02 = Unsafe.As<byte, uint>(ref Unsafe.Add(ref bRef, 4 * stride));
            uint a03 = Unsafe.As<byte, uint>(ref Unsafe.Add(ref bRef, 0 * stride));
            Vector128<byte> a0 = Vector128.Create(a03, a02, a01, a00).AsByte();
            uint a10 = Unsafe.As<byte, uint>(ref Unsafe.Add(ref bRef, 7 * stride));
            uint a11 = Unsafe.As<byte, uint>(ref Unsafe.Add(ref bRef, 3 * stride));
            uint a12 = Unsafe.As<byte, uint>(ref Unsafe.Add(ref bRef, 5 * stride));
            uint a13 = Unsafe.As<byte, uint>(ref Unsafe.Add(ref bRef, 1 * stride));
            Vector128<byte> a1 = Vector128.Create(a13, a12, a11, a10).AsByte();

            // B0 = 53 43 52 42 51 41 50 40 13 03 12 02 11 01 10 00
            // B1 = 73 63 72 62 71 61 70 60 33 23 32 22 31 21 30 20
            Vector128<sbyte> b0 = Sse2.UnpackLow(a0.AsSByte(), a1.AsSByte());
            Vector128<sbyte> b1 = Sse2.UnpackHigh(a0.AsSByte(), a1.AsSByte());

            // C0 = 33 23 13 03 32 22 12 02 31 21 11 01 30 20 10 00
            // C1 = 73 63 53 43 72 62 52 42 71 61 51 41 70 60 50 40
            Vector128<short> c0 = Sse2.UnpackLow(b0.AsInt16(), b1.AsInt16());
            Vector128<short> c1 = Sse2.UnpackHigh(b0.AsInt16(), b1.AsInt16());

            // *p = 71 61 51 41 31 21 11 01 70 60 50 40 30 20 10 00
            // *q = 73 63 53 43 33 23 13 03 72 62 52 42 32 22 12 02
            p = Sse2.UnpackLow(c0.AsInt32(), c1.AsInt32()).AsByte();
            q = Sse2.UnpackHigh(c0.AsInt32(), c1.AsInt32()).AsByte();
        }

        // Transpose back and store
        private static void Store16x4(Vector128<byte> p1, Vector128<byte> p0, Vector128<byte> q0, Vector128<byte> q1, Span<byte> r0, Span<byte> r8, int stride)
        {
            // p0 = 71 70 61 60 51 50 41 40 31 30 21 20 11 10 01 00
            // p1 = f1 f0 e1 e0 d1 d0 c1 c0 b1 b0 a1 a0 91 90 81 80
            Vector128<byte> p0s = Sse2.UnpackLow(p1, p0);
            Vector128<byte> p1s = Sse2.UnpackHigh(p1, p0);

            // q0 = 73 72 63 62 53 52 43 42 33 32 23 22 13 12 03 02
            // q1 = f3 f2 e3 e2 d3 d2 c3 c2 b3 b2 a3 a2 93 92 83 82
            Vector128<byte> q0s = Sse2.UnpackLow(q0, q1);
            Vector128<byte> q1s = Sse2.UnpackHigh(q0, q1);

            // p0 = 33 32 31 30 23 22 21 20 13 12 11 10 03 02 01 00
            // q0 = 73 72 71 70 63 62 61 60 53 52 51 50 43 42 41 40
            Vector128<byte> t1 = p0s;
            p0s = Sse2.UnpackLow(t1.AsInt16(), q0s.AsInt16()).AsByte();
            q0s = Sse2.UnpackHigh(t1.AsInt16(), q0s.AsInt16()).AsByte();

            // p1 = b3 b2 b1 b0 a3 a2 a1 a0 93 92 91 90 83 82 81 80
            // q1 = f3 f2 f1 f0 e3 e2 e1 e0 d3 d2 d1 d0 c3 c2 c1 c0
            t1 = p1s;
            p1s = Sse2.UnpackLow(t1.AsInt16(), q1s.AsInt16()).AsByte();
            q1s = Sse2.UnpackHigh(t1.AsInt16(), q1s.AsInt16()).AsByte();

            Store4x4(p0s, r0, stride);
            Store4x4(q0s, r0.Slice(4 * stride), stride);

            Store4x4(p1s, r8, stride);
            Store4x4(q1s, r8.Slice(4 * stride), stride);
        }

        private static void Store4x4(Vector128<byte> x, Span<byte> dst, int stride)
        {
            int offset = 0;
            ref byte dstRef = ref MemoryMarshal.GetReference(dst);
            for (int i = 0; i < 4; i++)
            {
                Unsafe.As<byte, int>(ref Unsafe.Add(ref dstRef, offset)) = Sse2.ConvertToInt32(x.AsInt32());
                x = Sse2.ShiftRightLogical128BitLane(x, 4);
                offset += stride;
            }
        }

        [MethodImpl(InliningOptions.ShortMethod)]
        private static Vector128<sbyte> GetBaseDelta(Vector128<sbyte> p1, Vector128<sbyte> p0, Vector128<sbyte> q0, Vector128<sbyte> q1)
        {
            // Beware of addition order, for saturation!
            Vector128<sbyte> p1q1 = Sse2.SubtractSaturate(p1, q1); // p1 - q1
            Vector128<sbyte> q0p0 = Sse2.SubtractSaturate(q0, p0); // q0 - p0
            Vector128<sbyte> s1 = Sse2.AddSaturate(p1q1, q0p0); // p1 - q1 + 1 * (q0 - p0)
            Vector128<sbyte> s2 = Sse2.AddSaturate(q0p0, s1); // p1 - q1 + 2 * (q0 - p0)
            Vector128<sbyte> s3 = Sse2.AddSaturate(q0p0, s2); // p1 - q1 + 3 * (q0 - p0)

            return s3;
        }

        // Shift each byte of "x" by 3 bits while preserving by the sign bit.
        [MethodImpl(InliningOptions.ShortMethod)]
        private static Vector128<sbyte> SignedShift8b(Vector128<byte> x)
        {
            Vector128<byte> low0 = Sse2.UnpackLow(Vector128<byte>.Zero, x);
            Vector128<byte> high0 = Sse2.UnpackHigh(Vector128<byte>.Zero, x);
            Vector128<short> low1 = Sse2.ShiftRightArithmetic(low0.AsInt16(), 3 + 8);
            Vector128<short> high1 = Sse2.ShiftRightArithmetic(high0.AsInt16(), 3 + 8);

            return Sse2.PackSignedSaturate(low1, high1);
        }

        [MethodImpl(InliningOptions.ShortMethod)]
        private static void ComplexMask(Vector128<byte> p1, Vector128<byte> p0, Vector128<byte> q0, Vector128<byte> q1, int thresh, int ithresh, ref Vector128<byte> mask)
        {
            var it = Vector128.Create((byte)ithresh);
            Vector128<byte> diff = Sse2.SubtractSaturate(mask, it);
            Vector128<byte> threshMask = Sse2.CompareEqual(diff, Vector128<byte>.Zero);
            Vector128<byte> filterMask = NeedsFilter(p1, p0, q0, q1, thresh);

            mask = Sse2.And(threshMask, filterMask);
        }

        // Updates values of 2 pixels at MB edge during complex filtering.
        // Update operations:
        // q = q - delta and p = p + delta; where delta = [(a_hi >> 7), (a_lo >> 7)]
        // Pixels 'pi' and 'qi' are int8_t on input, uint8_t on output (sign flip).
        private static void Update2Pixels(ref Vector128<byte> pi, ref Vector128<byte> qi, Vector128<short> a0Low, Vector128<short> a0High)
        {
            Vector128<short> a1Low = Sse2.ShiftRightArithmetic(a0Low, 7);
            Vector128<short> a1High = Sse2.ShiftRightArithmetic(a0High, 7);
            Vector128<sbyte> delta = Sse2.PackSignedSaturate(a1Low, a1High);
            pi = Sse2.AddSaturate(pi.AsSByte(), delta).AsByte();
            qi = Sse2.SubtractSaturate(qi.AsSByte(), delta).AsByte();
            pi = Sse2.Xor(pi, SignBit.AsByte());
            qi = Sse2.Xor(qi, SignBit.AsByte());
        }

        [MethodImpl(InliningOptions.ShortMethod)]
        private static Vector128<byte> LoadUvEdge(ref byte uRef, ref byte vRef, int offset)
        {
            var uVec = Vector128.Create(Unsafe.As<byte, long>(ref Unsafe.Add(ref uRef, offset)), 0);
            var vVec = Vector128.Create(Unsafe.As<byte, long>(ref Unsafe.Add(ref vRef, offset)), 0);
            return Sse2.UnpackLow(uVec, vVec).AsByte();
        }

        [MethodImpl(InliningOptions.ShortMethod)]
        private static void StoreUv(Vector128<byte> x, ref byte uRef, ref byte vRef, int offset)
        {
            Unsafe.As<byte, Vector64<byte>>(ref Unsafe.Add(ref uRef, offset)) = x.GetLower();
            Unsafe.As<byte, Vector64<byte>>(ref Unsafe.Add(ref vRef, offset)) = x.GetUpper();
        }

        // Compute abs(p - q) = subs(p - q) OR subs(q - p)
        [MethodImpl(InliningOptions.ShortMethod)]
        private static Vector128<byte> Abs(Vector128<byte> p, Vector128<byte> q)
            => Sse2.Or(Sse2.SubtractSaturate(q, p), Sse2.SubtractSaturate(p, q));
#endif

        [MethodImpl(InliningOptions.ShortMethod)]
        private static bool Hev(Span<byte> p, int offset, int step, int thresh)
        {
            int p1 = p[offset - (2 * step)];
            int p0 = p[offset - step];
            int q0 = p[offset];
            int q1 = p[offset + step];
            return WebpLookupTables.Abs0(p1 - p0) > thresh || WebpLookupTables.Abs0(q1 - q0) > thresh;
        }

        [MethodImpl(InliningOptions.ShortMethod)]
        private static void Store(Span<byte> dst, int x, int y, int v)
        {
            int index = x + (y * WebpConstants.Bps);
            dst[index] = Clip8B(dst[index] + (v >> 3));
        }

        [MethodImpl(InliningOptions.ShortMethod)]
        private static void Store2(Span<byte> dst, int y, int dc, int d, int c)
        {
            Store(dst, 0, y, dc + d);
            Store(dst, 1, y, dc + c);
            Store(dst, 2, y, dc - c);
            Store(dst, 3, y, dc - d);
        }

        [MethodImpl(InliningOptions.ShortMethod)]
        private static int Mul1(int a) => ((a * 20091) >> 16) + a;

        [MethodImpl(InliningOptions.ShortMethod)]
        private static int Mul2(int a) => (a * 35468) >> 16;

        [MethodImpl(InliningOptions.ShortMethod)]
        private static void Put8x8uv(byte value, Span<byte> dst)
        {
            int end = 8 * WebpConstants.Bps;
            for (int j = 0; j < end; j += WebpConstants.Bps)
            {
                // memset(dst + j * BPS, value, 8);
                Memset(dst, value, j, 8);
            }
        }

        [MethodImpl(InliningOptions.ShortMethod)]
        private static void Memset(Span<byte> dst, byte value, int startIdx, int count)
        {
            int end = startIdx + count;
            for (int i = startIdx; i < end; i++)
            {
                dst[i] = value;
            }
        }

        [MethodImpl(InliningOptions.ShortMethod)]
        private static int Clamp255(int x) => x < 0 ? 0 : x > 255 ? 255 : x;
    }
}<|MERGE_RESOLUTION|>--- conflicted
+++ resolved
@@ -18,7 +18,6 @@
 #if SUPPORTS_RUNTIME_INTRINSICS
         private static readonly Vector128<byte> Mean16x4Mask = Vector128.Create((short)0x00ff).AsByte();
 
-<<<<<<< HEAD
         private static readonly Vector128<byte> SignBit = Vector128.Create((byte)0x80);
 
         private static readonly Vector128<sbyte> Three = Vector128.Create((byte)3).AsSByte();
@@ -30,14 +29,11 @@
         private static readonly Vector128<sbyte> SixtyThree = Vector128.Create((short)63).AsSByte();
 
         private static readonly Vector128<sbyte> SixtyFour = Vector128.Create((byte)64).AsSByte();
-=======
+
         private static readonly Vector128<short> K1 = Vector128.Create((short)20091);
 
         private static readonly Vector128<short> K2 = Vector128.Create((short)-30068);
 
-        private static readonly Vector128<short> Four = Vector128.Create((short)4);
-
->>>>>>> 8fbc68cc
 #endif
 
         // Note: method name in libwebp reference implementation is called VP8SSE16x16.
@@ -922,7 +918,7 @@
 
                 // Horizontal pass and subsequent transpose.
                 // First pass, c and d calculations are longer because of the "trick" multiplications.
-                Vector128<short> dc = Sse2.Add(t0.AsInt16(), Four);
+                Vector128<short> dc = Sse2.Add(t0.AsInt16(), Four.AsInt16());
                 a = Sse2.Add(dc, t2.AsInt16());
                 b = Sse2.Subtract(dc, t2.AsInt16());
 
@@ -1043,7 +1039,7 @@
 
                 // Horizontal pass and subsequent transpose.
                 // First pass, c and d calculations are longer because of the "trick" multiplications.
-                Vector128<short> dc = Sse2.Add(t0.AsInt16(), Four);
+                Vector128<short> dc = Sse2.Add(t0.AsInt16(), Four.AsInt16());
                 a = Sse2.Add(dc, t2.AsInt16());
                 b = Sse2.Subtract(dc, t2.AsInt16());
 
