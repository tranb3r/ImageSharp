// Copyright (c) Six Labors.
// Licensed under the Apache License, Version 2.0.

using System;
using System.IO;
using SixLabors.ImageSharp.Formats.Tiff.Compression.Compressors;
using SixLabors.ImageSharp.Formats.Tiff.Compression.Decompressors;
using SixLabors.ImageSharp.IO;
using SixLabors.ImageSharp.Memory;

using Xunit;

namespace SixLabors.ImageSharp.Tests.Formats.Tiff.Compression
{
    [Trait("Format", "Tiff")]
    public class PackBitsTiffCompressionTests
    {
        [Theory]
        [InlineData(new byte[] { }, new byte[] { })]
        [InlineData(new byte[] { 0x00, 0x2A }, new byte[] { 0x2A })] // Read one byte
        [InlineData(new byte[] { 0x01, 0x15, 0x32 }, new byte[] { 0x15, 0x32 })] // Read two bytes
        [InlineData(new byte[] { 0xFF, 0x2A }, new byte[] { 0x2A, 0x2A })] // Repeat two bytes
        [InlineData(new byte[] { 0xFE, 0x2A }, new byte[] { 0x2A, 0x2A, 0x2A })] // Repeat three bytes
        [InlineData(new byte[] { 0x80 }, new byte[] { })] // Read a 'No operation' byte
        [InlineData(new byte[] { 0x01, 0x15, 0x32, 0x80, 0xFF, 0xA2 }, new byte[] { 0x15, 0x32, 0xA2, 0xA2 })] // Read two bytes, nop, repeat two bytes
        [InlineData(new byte[] { 0xFE, 0xAA, 0x02, 0x80, 0x00, 0x2A, 0xFD, 0xAA, 0x03, 0x80, 0x00, 0x2A, 0x22, 0xF7, 0xAA }, new byte[] { 0xAA, 0xAA, 0xAA, 0x80, 0x00, 0x2A, 0xAA, 0xAA, 0xAA, 0xAA, 0x80, 0x00, 0x2A, 0x22, 0xAA, 0xAA, 0xAA, 0xAA, 0xAA, 0xAA, 0xAA, 0xAA, 0xAA, 0xAA })] // Apple PackBits sample
        public void Decompress_ReadsData(byte[] inputData, byte[] expectedResult)
        {
            using var memoryStream = new MemoryStream(inputData);
            using var stream = new BufferedReadStream(Configuration.Default, memoryStream);
            byte[] buffer = new byte[expectedResult.Length];

<<<<<<< HEAD
            using var decompressor = new PackBitsTiffCompression(MemoryAllocator.CreateDefault(), default, default);
            decompressor.Decompress(stream, 0, (uint)inputData.Length, buffer);
=======
            using var decompressor = new PackBitsTiffCompression(new ArrayPoolMemoryAllocator(), default, default);
            decompressor.Decompress(stream, 0, (uint)inputData.Length, 1, buffer);
>>>>>>> 424d4f94

            Assert.Equal(expectedResult, buffer);
        }

        [Theory]
        [InlineData(new byte[] { 0xAA, 0xAA, 0xAA, 0x80, 0x00, 0x2A, 0xAA, 0xAA, 0xAA, 0xAA, 0x80, 0x00, 0x2A, 0x22, 0xAA, 0xAA, 0xAA, 0xAA, 0xAA, 0xAA, 0xAA, 0xAA, 0xAA, 0xAA }, new byte[] { 0xFE, 0xAA, 0x02, 0x80, 0x00, 0x2A, 0xFD, 0xAA, 0x03, 0x80, 0x00, 0x2A, 0x22, 0xF7, 0xAA })] // Apple PackBits sample
        public void Compress_Works(byte[] inputData, byte[] expectedResult)
        {
            // arrange
            Span<byte> input = inputData.AsSpan();
            byte[] compressed = new byte[expectedResult.Length];

            // act
            PackBitsWriter.PackBits(input, compressed);

            // assert
            Assert.Equal(expectedResult, compressed);
        }
    }
}<|MERGE_RESOLUTION|>--- conflicted
+++ resolved
@@ -30,13 +30,8 @@
             using var stream = new BufferedReadStream(Configuration.Default, memoryStream);
             byte[] buffer = new byte[expectedResult.Length];
 
-<<<<<<< HEAD
             using var decompressor = new PackBitsTiffCompression(MemoryAllocator.CreateDefault(), default, default);
-            decompressor.Decompress(stream, 0, (uint)inputData.Length, buffer);
-=======
-            using var decompressor = new PackBitsTiffCompression(new ArrayPoolMemoryAllocator(), default, default);
             decompressor.Decompress(stream, 0, (uint)inputData.Length, 1, buffer);
->>>>>>> 424d4f94
 
             Assert.Equal(expectedResult, buffer);
         }
