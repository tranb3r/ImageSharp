﻿// Copyright (c) Six Labors and contributors.
// Licensed under the Apache License, Version 2.0.

using SixLabors.ImageSharp.Formats.Jpg;
using Xunit;
using Xunit.Abstractions;

// ReSharper disable InconsistentNaming
namespace SixLabors.ImageSharp.Tests.Formats.Jpg
{
<<<<<<< HEAD
    using ImageSharp.Formats.Jpeg.GolangPort.Utils;

    using Xunit;
    using Xunit.Abstractions;

=======
>>>>>>> cca8e6f6
    public class ReferenceImplementationsTests : JpegUtilityTestFixture
    {
        public ReferenceImplementationsTests(ITestOutputHelper output)
            : base(output)
        {
        }


        [Theory]
        [InlineData(42)]
        [InlineData(1)]
        [InlineData(2)]
        public void Idct_FloatingPointReferenceImplementation_IsEquivalentToIntegerImplementation(int seed)
        {
            MutableSpan<int> intData = Create8x8RandomIntData(-200, 200, seed);
            MutableSpan<float> floatSrc = intData.ConvertToFloat32MutableSpan();

            ReferenceImplementations.IntegerReferenceDCT.TransformIDCTInplace(intData);

            MutableSpan<float> dest = new MutableSpan<float>(64);
            MutableSpan<float> temp = new MutableSpan<float>(64);

            ReferenceImplementations.iDCT2D_llm(floatSrc, dest, temp);

            for (int i = 0; i < 64; i++)
            {
                float expected = intData[i];
                float actual = dest[i];

                Assert.Equal(expected, actual, new ApproximateFloatComparer(1f));
            }
        }

        [Theory]
        [InlineData(42, 0)]
        [InlineData(1, 0)]
        [InlineData(2, 0)]
        public void IntegerDCT_ForwardThenInverse(int seed, int startAt)
        {
            MutableSpan<int> original = Create8x8RandomIntData(-200, 200, seed);

            MutableSpan<int> block = original.AddScalarToAllValues(128);

            ReferenceImplementations.IntegerReferenceDCT.TransformFDCTInplace(block);

            for (int i = 0; i < 64; i++)
            {
                block[i] /= 8;
            }

            ReferenceImplementations.IntegerReferenceDCT.TransformIDCTInplace(block);

            for (int i = startAt; i < 64; i++)
            {
                float expected = original[i];
                float actual = (float)block[i];

                Assert.Equal(expected, actual, new ApproximateFloatComparer(3f));
            }

        }

        [Theory]
        [InlineData(42, 0)]
        [InlineData(1, 0)]
        [InlineData(2, 0)]
        public void FloatingPointDCT_ReferenceImplementation_ForwardThenInverse(int seed, int startAt)
        {
            int[] data = Create8x8RandomIntData(-200, 200, seed);
            MutableSpan<float> src = new MutableSpan<int>(data).ConvertToFloat32MutableSpan();
            MutableSpan<float> dest = new MutableSpan<float>(64);
            MutableSpan<float> temp = new MutableSpan<float>(64);

            ReferenceImplementations.fDCT2D_llm(src, dest, temp, true);
            ReferenceImplementations.iDCT2D_llm(dest, src, temp);

            for (int i = startAt; i < 64; i++)
            {
                float expected = data[i];
                float actual = (float)src[i];

                Assert.Equal(expected, actual, new ApproximateFloatComparer(2f));
            }
        }

        [Theory]
        [InlineData(42)]
        [InlineData(1)]
        [InlineData(2)]
        public void Fdct_FloatingPointReferenceImplementation_IsEquivalentToIntegerImplementation(int seed)
        {
            MutableSpan<int> intData = Create8x8RandomIntData(-200, 200, seed);
            MutableSpan<float> floatSrc = intData.ConvertToFloat32MutableSpan();

            ReferenceImplementations.IntegerReferenceDCT.TransformFDCTInplace(intData);

            MutableSpan<float> dest = new MutableSpan<float>(64);
            MutableSpan<float> temp = new MutableSpan<float>(64);

            ReferenceImplementations.fDCT2D_llm(floatSrc, dest, temp, offsetSourceByNeg128: true);

            for (int i = 0; i < 64; i++)
            {
                float expected = intData[i];
                float actual = dest[i];

                Assert.Equal(expected, actual, new ApproximateFloatComparer(1f));
            }
        }
    }
}<|MERGE_RESOLUTION|>--- conflicted
+++ resolved
@@ -1,21 +1,14 @@
 ﻿// Copyright (c) Six Labors and contributors.
 // Licensed under the Apache License, Version 2.0.
 
-using SixLabors.ImageSharp.Formats.Jpg;
+using SixLabors.ImageSharp.Formats.Jpeg.GolangPort.Utils;
+
 using Xunit;
 using Xunit.Abstractions;
 
 // ReSharper disable InconsistentNaming
 namespace SixLabors.ImageSharp.Tests.Formats.Jpg
 {
-<<<<<<< HEAD
-    using ImageSharp.Formats.Jpeg.GolangPort.Utils;
-
-    using Xunit;
-    using Xunit.Abstractions;
-
-=======
->>>>>>> cca8e6f6
     public class ReferenceImplementationsTests : JpegUtilityTestFixture
     {
         public ReferenceImplementationsTests(ITestOutputHelper output)
