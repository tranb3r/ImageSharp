﻿// Copyright (c) Six Labors and contributors.
// Licensed under the Apache License, Version 2.0.

<<<<<<< HEAD
using System;
using System.Runtime.CompilerServices;
using System.Runtime.InteropServices;
using SixLabors.ImageSharp.ColorSpaces.Conversion.Implementation;
=======
using SixLabors.ImageSharp.ColorSpaces.Conversion.Implementation.CieLabColorSapce;
using SixLabors.ImageSharp.ColorSpaces.Conversion.Implementation.CieLchColorSapce;
>>>>>>> ee1f7474

namespace SixLabors.ImageSharp.ColorSpaces.Conversion
{
    /// <content>
    /// Allows conversion to <see cref="CieLab"/>.
    /// </content>
    internal partial class ColorSpaceConverter
    {
        /// <summary>
        /// The converter for converting between CieLch to CieLab.
        /// </summary>
        private static readonly CieLchToCieLabConverter CieLchToCieLabConverter = new CieLchToCieLabConverter();

        /// <summary>
        /// Converts a <see cref="CieLch"/> into a <see cref="CieLab"/>
        /// </summary>
        /// <param name="color">The color to convert.</param>
        /// <returns>The <see cref="CieLab"/></returns>
        public CieLab ToCieLab(CieLch color)
        {
            Guard.NotNull(color, nameof(color));

            // Conversion (preserving white point)
            CieLab unadapted = CieLchToCieLabConverter.Convert(color);

            if (!this.IsChromaticAdaptationPerformed)
            {
                return unadapted;
            }

            // Adaptation
            return this.Adapt(unadapted);
        }

        /// <summary>
        /// Performs the bulk conversion from <see cref="CieLch"/> into <see cref="CieLab"/>
        /// </summary>
        /// <param name="source">The span to the source colors</param>
        /// <param name="destination">The span to the destination colors</param>
        /// <param name="count">The number of colors to convert.</param>
        public void Convert(Span<CieLch> source, Span<CieLab> destination, int count)
        {
            Guard.SpansMustBeSizedAtLeast(source, nameof(source), destination, nameof(destination), count);

            ref CieLch sourceRef = ref MemoryMarshal.GetReference(source);
            ref CieLab destRef = ref MemoryMarshal.GetReference(destination);

            for (int i = 0; i < count; i++)
            {
                ref CieLch sp = ref Unsafe.Add(ref sourceRef, i);
                ref CieLab dp = ref Unsafe.Add(ref destRef, i);
                dp = this.ToCieLab(sp);
            }
        }

        /// <summary>
        /// Converts a <see cref="CieLchuv"/> into a <see cref="CieLab"/>
        /// </summary>
        /// <param name="color">The color to convert.</param>
        /// <returns>The <see cref="CieLab"/></returns>
        public CieLab ToCieLab(CieLchuv color)
        {
<<<<<<< HEAD
            Guard.NotNull(color, nameof(color));

            var xyzColor = this.ToCieXyz(color);
=======
            CieXyz xyzColor = this.ToCieXyz(color);
>>>>>>> ee1f7474
            return this.ToCieLab(xyzColor);
        }

        /// <summary>
        /// Performs the bulk conversion from <see cref="CieLchuv"/> into <see cref="CieLab"/>
        /// </summary>
        /// <param name="source">The span to the source colors</param>
        /// <param name="destination">The span to the destination colors</param>
        /// <param name="count">The number of colors to convert.</param>
        public void Convert(Span<CieLchuv> source, Span<CieLab> destination, int count)
        {
            Guard.SpansMustBeSizedAtLeast(source, nameof(source), destination, nameof(destination), count);

            ref CieLchuv sourceRef = ref MemoryMarshal.GetReference(source);
            ref CieLab destRef = ref MemoryMarshal.GetReference(destination);

            for (int i = 0; i < count; i++)
            {
                ref CieLchuv sp = ref Unsafe.Add(ref sourceRef, i);
                ref CieLab dp = ref Unsafe.Add(ref destRef, i);
                dp = this.ToCieLab(sp);
            }
        }

        /// <summary>
        /// Converts a <see cref="CieLuv"/> into a <see cref="CieLab"/>
        /// </summary>
        /// <param name="color">The color to convert.</param>
        /// <returns>The <see cref="CieLab"/></returns>
        public CieLab ToCieLab(CieLuv color)
        {
<<<<<<< HEAD
            Guard.NotNull(color, nameof(color));

            var xyzColor = this.ToCieXyz(color);
=======
            CieXyz xyzColor = this.ToCieXyz(color);
>>>>>>> ee1f7474
            return this.ToCieLab(xyzColor);
        }

        /// <summary>
        /// Performs the bulk conversion from <see cref="CieLuv"/> into <see cref="CieLab"/>
        /// </summary>
        /// <param name="source">The span to the source colors</param>
        /// <param name="destination">The span to the destination colors</param>
        /// <param name="count">The number of colors to convert.</param>
        public void Convert(Span<CieLuv> source, Span<CieLab> destination, int count)
        {
            Guard.SpansMustBeSizedAtLeast(source, nameof(source), destination, nameof(destination), count);

            ref CieLuv sourceRef = ref MemoryMarshal.GetReference(source);
            ref CieLab destRef = ref MemoryMarshal.GetReference(destination);

            for (int i = 0; i < count; i++)
            {
                ref CieLuv sp = ref Unsafe.Add(ref sourceRef, i);
                ref CieLab dp = ref Unsafe.Add(ref destRef, i);
                dp = this.ToCieLab(sp);
            }
        }

        /// <summary>
        /// Converts a <see cref="CieXyy"/> into a <see cref="CieLab"/>
        /// </summary>
        /// <param name="color">The color to convert.</param>
        /// <returns>The <see cref="CieLab"/></returns>
        public CieLab ToCieLab(CieXyy color)
        {
<<<<<<< HEAD
            Guard.NotNull(color, nameof(color));

            var xyzColor = this.ToCieXyz(color);
=======
            CieXyz xyzColor = this.ToCieXyz(color);
>>>>>>> ee1f7474
            return this.ToCieLab(xyzColor);
        }

        /// <summary>
        /// Performs the bulk conversion from <see cref="CieXyy"/> into <see cref="CieLab"/>
        /// </summary>
        /// <param name="source">The span to the source colors</param>
        /// <param name="destination">The span to the destination colors</param>
        /// <param name="count">The number of colors to convert.</param>
        public void Convert(Span<CieXyy> source, Span<CieLab> destination, int count)
        {
            Guard.SpansMustBeSizedAtLeast(source, nameof(source), destination, nameof(destination), count);

            ref CieXyy sourceRef = ref MemoryMarshal.GetReference(source);
            ref CieLab destRef = ref MemoryMarshal.GetReference(destination);

            for (int i = 0; i < count; i++)
            {
                ref CieXyy sp = ref Unsafe.Add(ref sourceRef, i);
                ref CieLab dp = ref Unsafe.Add(ref destRef, i);
                dp = this.ToCieLab(sp);
            }
        }

        /// <summary>
        /// Converts a <see cref="CieXyz"/> into a <see cref="CieLab"/>
        /// </summary>
        /// <param name="color">The color to convert.</param>
        /// <returns>The <see cref="CieLab"/></returns>
        public CieLab ToCieLab(CieXyz color)
        {
            Guard.NotNull(color, nameof(color));

            // Adaptation
            CieXyz adapted = !this.WhitePoint.Equals(this.TargetLabWhitePoint) && this.IsChromaticAdaptationPerformed
                ? this.ChromaticAdaptation.Transform(color, this.WhitePoint, this.TargetLabWhitePoint)
                : color;

            // Conversion
            var converter = new CieXyzToCieLabConverter(this.TargetLabWhitePoint);
            return converter.Convert(adapted);
        }

        /// <summary>
        /// Performs the bulk conversion from <see cref="CieXyz"/> into <see cref="CieLab"/>
        /// </summary>
        /// <param name="source">The span to the source colors</param>
        /// <param name="destination">The span to the destination colors</param>
        /// <param name="count">The number of colors to convert.</param>
        public void Convert(Span<CieXyz> source, Span<CieLab> destination, int count)
        {
            Guard.SpansMustBeSizedAtLeast(source, nameof(source), destination, nameof(destination), count);

            ref CieXyz sourceRef = ref MemoryMarshal.GetReference(source);
            ref CieLab destRef = ref MemoryMarshal.GetReference(destination);

            for (int i = 0; i < count; i++)
            {
                ref CieXyz sp = ref Unsafe.Add(ref sourceRef, i);
                ref CieLab dp = ref Unsafe.Add(ref destRef, i);
                dp = this.ToCieLab(sp);
            }
        }

        /// <summary>
        /// Converts a <see cref="Cmyk"/> into a <see cref="CieLab"/>
        /// </summary>
        /// <param name="color">The color to convert.</param>
        /// <returns>The <see cref="CieLab"/></returns>
        public CieLab ToCieLab(Cmyk color)
        {
            Guard.NotNull(color, nameof(color));

            var xyzColor = this.ToCieXyz(color);
            return this.ToCieLab(xyzColor);
        }

        /// <summary>
        /// Performs the bulk conversion from <see cref="Cmyk"/> into <see cref="CieLab"/>
        /// </summary>
        /// <param name="source">The span to the source colors</param>
        /// <param name="destination">The span to the destination colors</param>
        /// <param name="count">The number of colors to convert.</param>
        public void Convert(Span<Cmyk> source, Span<CieLab> destination, int count)
        {
            Guard.SpansMustBeSizedAtLeast(source, nameof(source), destination, nameof(destination), count);

            ref Cmyk sourceRef = ref MemoryMarshal.GetReference(source);
            ref CieLab destRef = ref MemoryMarshal.GetReference(destination);

            for (int i = 0; i < count; i++)
            {
                ref Cmyk sp = ref Unsafe.Add(ref sourceRef, i);
                ref CieLab dp = ref Unsafe.Add(ref destRef, i);
                dp = this.ToCieLab(sp);
            }
        }

        /// <summary>
        /// Converts a <see cref="Hsl"/> into a <see cref="CieLab"/>
        /// </summary>
        /// <param name="color">The color to convert.</param>
        /// <returns>The <see cref="CieLab"/></returns>
        public CieLab ToCieLab(Hsl color)
        {
<<<<<<< HEAD
            Guard.NotNull(color, nameof(color));

            var xyzColor = this.ToCieXyz(color);
=======
            CieXyz xyzColor = this.ToCieXyz(color);
>>>>>>> ee1f7474
            return this.ToCieLab(xyzColor);
        }

        /// <summary>
        /// Performs the bulk conversion from <see cref="Hsl"/> into <see cref="CieLab"/>
        /// </summary>
        /// <param name="source">The span to the source colors</param>
        /// <param name="destination">The span to the destination colors</param>
        /// <param name="count">The number of colors to convert.</param>
        public void Convert(Span<Hsl> source, Span<CieLab> destination, int count)
        {
            Guard.SpansMustBeSizedAtLeast(source, nameof(source), destination, nameof(destination), count);

            ref Hsl sourceRef = ref MemoryMarshal.GetReference(source);
            ref CieLab destRef = ref MemoryMarshal.GetReference(destination);

            for (int i = 0; i < count; i++)
            {
                ref Hsl sp = ref Unsafe.Add(ref sourceRef, i);
                ref CieLab dp = ref Unsafe.Add(ref destRef, i);
                dp = this.ToCieLab(sp);
            }
        }

        /// <summary>
        /// Converts a <see cref="Hsv"/> into a <see cref="CieLab"/>
        /// </summary>
        /// <param name="color">The color to convert.</param>
        /// <returns>The <see cref="CieLab"/></returns>
        public CieLab ToCieLab(Hsv color)
        {
            Guard.NotNull(color, nameof(color));

            var xyzColor = this.ToCieXyz(color);
            return this.ToCieLab(xyzColor);
        }

        /// <summary>
        /// Performs the bulk conversion from <see cref="Hsv"/> into <see cref="CieLab"/>
        /// </summary>
        /// <param name="source">The span to the source colors</param>
        /// <param name="destination">The span to the destination colors</param>
        /// <param name="count">The number of colors to convert.</param>
        public void Convert(Span<Hsv> source, Span<CieLab> destination, int count)
        {
            Guard.SpansMustBeSizedAtLeast(source, nameof(source), destination, nameof(destination), count);

            ref Hsv sourceRef = ref MemoryMarshal.GetReference(source);
            ref CieLab destRef = ref MemoryMarshal.GetReference(destination);

            for (int i = 0; i < count; i++)
            {
                ref Hsv sp = ref Unsafe.Add(ref sourceRef, i);
                ref CieLab dp = ref Unsafe.Add(ref destRef, i);
                dp = this.ToCieLab(sp);
            }
        }

        /// <summary>
        /// Converts a <see cref="HunterLab"/> into a <see cref="CieLab"/>
        /// </summary>
        /// <param name="color">The color to convert.</param>
        /// <returns>The <see cref="CieLab"/></returns>
        public CieLab ToCieLab(HunterLab color)
        {
<<<<<<< HEAD
            Guard.NotNull(color, nameof(color));

            var xyzColor = this.ToCieXyz(color);
=======
            CieXyz xyzColor = this.ToCieXyz(color);
>>>>>>> ee1f7474
            return this.ToCieLab(xyzColor);
        }

        /// <summary>
        /// Performs the bulk conversion from <see cref="HunterLab"/> into <see cref="CieLab"/>
        /// </summary>
        /// <param name="source">The span to the source colors</param>
        /// <param name="destination">The span to the destination colors</param>
        /// <param name="count">The number of colors to convert.</param>
        public void Convert(Span<HunterLab> source, Span<CieLab> destination, int count)
        {
            Guard.SpansMustBeSizedAtLeast(source, nameof(source), destination, nameof(destination), count);

            ref HunterLab sourceRef = ref MemoryMarshal.GetReference(source);
            ref CieLab destRef = ref MemoryMarshal.GetReference(destination);

            for (int i = 0; i < count; i++)
            {
                ref HunterLab sp = ref Unsafe.Add(ref sourceRef, i);
                ref CieLab dp = ref Unsafe.Add(ref destRef, i);
                dp = this.ToCieLab(sp);
            }
        }

        /// <summary>
        /// Converts a <see cref="Lms"/> into a <see cref="CieLab"/>
        /// </summary>
        /// <param name="color">The color to convert.</param>
        /// <returns>The <see cref="CieLab"/></returns>
        public CieLab ToCieLab(Lms color)
        {
<<<<<<< HEAD
            Guard.NotNull(color, nameof(color));

            var xyzColor = this.ToCieXyz(color);
=======
            CieXyz xyzColor = this.ToCieXyz(color);
>>>>>>> ee1f7474
            return this.ToCieLab(xyzColor);
        }

        /// <summary>
        /// Performs the bulk conversion from <see cref="Lms"/> into <see cref="CieLab"/>
        /// </summary>
        /// <param name="source">The span to the source colors</param>
        /// <param name="destination">The span to the destination colors</param>
        /// <param name="count">The number of colors to convert.</param>
        public void Convert(Span<Lms> source, Span<CieLab> destination, int count)
        {
            Guard.SpansMustBeSizedAtLeast(source, nameof(source), destination, nameof(destination), count);

            ref Lms sourceRef = ref MemoryMarshal.GetReference(source);
            ref CieLab destRef = ref MemoryMarshal.GetReference(destination);

            for (int i = 0; i < count; i++)
            {
                ref Lms sp = ref Unsafe.Add(ref sourceRef, i);
                ref CieLab dp = ref Unsafe.Add(ref destRef, i);
                dp = this.ToCieLab(sp);
            }
        }

        /// <summary>
        /// Converts a <see cref="LinearRgb"/> into a <see cref="CieLab"/>
        /// </summary>
        /// <param name="color">The color to convert.</param>
        /// <returns>The <see cref="CieLab"/></returns>
        public CieLab ToCieLab(LinearRgb color)
        {
<<<<<<< HEAD
            Guard.NotNull(color, nameof(color));

            var xyzColor = this.ToCieXyz(color);
=======
            CieXyz xyzColor = this.ToCieXyz(color);
>>>>>>> ee1f7474
            return this.ToCieLab(xyzColor);
        }

        /// <summary>
        /// Performs the bulk conversion from <see cref="LinearRgb"/> into <see cref="CieLab"/>
        /// </summary>
        /// <param name="source">The span to the source colors</param>
        /// <param name="destination">The span to the destination colors</param>
        /// <param name="count">The number of colors to convert.</param>
        public void Convert(Span<LinearRgb> source, Span<CieLab> destination, int count)
        {
            Guard.SpansMustBeSizedAtLeast(source, nameof(source), destination, nameof(destination), count);

            ref LinearRgb sourceRef = ref MemoryMarshal.GetReference(source);
            ref CieLab destRef = ref MemoryMarshal.GetReference(destination);

            for (int i = 0; i < count; i++)
            {
                ref LinearRgb sp = ref Unsafe.Add(ref sourceRef, i);
                ref CieLab dp = ref Unsafe.Add(ref destRef, i);
                dp = this.ToCieLab(sp);
            }
        }

        /// <summary>
        /// Converts a <see cref="Rgb"/> into a <see cref="CieLab"/>
        /// </summary>
        /// <param name="color">The color to convert.</param>
        /// <returns>The <see cref="CieLab"/></returns>
        public CieLab ToCieLab(Rgb color)
        {
<<<<<<< HEAD
            Guard.NotNull(color, nameof(color));

            var xyzColor = this.ToCieXyz(color);
=======
            CieXyz xyzColor = this.ToCieXyz(color);
>>>>>>> ee1f7474
            return this.ToCieLab(xyzColor);
        }

        /// <summary>
        /// Performs the bulk conversion from <see cref="LinearRgb"/> into <see cref="CieLab"/>
        /// </summary>
        /// <param name="source">The span to the source colors</param>
        /// <param name="destination">The span to the destination colors</param>
        /// <param name="count">The number of colors to convert.</param>
        public void Convert(Span<Rgb> source, Span<CieLab> destination, int count)
        {
            Guard.SpansMustBeSizedAtLeast(source, nameof(source), destination, nameof(destination), count);

            ref Rgb sourceRef = ref MemoryMarshal.GetReference(source);
            ref CieLab destRef = ref MemoryMarshal.GetReference(destination);

            for (int i = 0; i < count; i++)
            {
                ref Rgb sp = ref Unsafe.Add(ref sourceRef, i);
                ref CieLab dp = ref Unsafe.Add(ref destRef, i);
                dp = this.ToCieLab(sp);
            }
        }

        /// <summary>
        /// Converts a <see cref="YCbCr"/> into a <see cref="CieLab"/>
        /// </summary>
        /// <param name="color">The color to convert.</param>
        /// <returns>The <see cref="CieLab"/></returns>
        public CieLab ToCieLab(YCbCr color)
        {
<<<<<<< HEAD
            Guard.NotNull(color, nameof(color));

            var xyzColor = this.ToCieXyz(color);
=======
            CieXyz xyzColor = this.ToCieXyz(color);
>>>>>>> ee1f7474
            return this.ToCieLab(xyzColor);
        }

        /// <summary>
        /// Performs the bulk conversion from <see cref="YCbCr"/> into <see cref="CieLab"/>
        /// </summary>
        /// <param name="source">The span to the source colors</param>
        /// <param name="destination">The span to the destination colors</param>
        /// <param name="count">The number of colors to convert.</param>
        public void Convert(Span<YCbCr> source, Span<CieLab> destination, int count)
        {
            Guard.SpansMustBeSizedAtLeast(source, nameof(source), destination, nameof(destination), count);

            ref YCbCr sourceRef = ref MemoryMarshal.GetReference(source);
            ref CieLab destRef = ref MemoryMarshal.GetReference(destination);

            for (int i = 0; i < count; i++)
            {
                ref YCbCr sp = ref Unsafe.Add(ref sourceRef, i);
                ref CieLab dp = ref Unsafe.Add(ref destRef, i);
                dp = this.ToCieLab(sp);
            }
        }
    }
}<|MERGE_RESOLUTION|>--- conflicted
+++ resolved
@@ -1,15 +1,10 @@
 ﻿// Copyright (c) Six Labors and contributors.
 // Licensed under the Apache License, Version 2.0.
 
-<<<<<<< HEAD
 using System;
 using System.Runtime.CompilerServices;
 using System.Runtime.InteropServices;
 using SixLabors.ImageSharp.ColorSpaces.Conversion.Implementation;
-=======
-using SixLabors.ImageSharp.ColorSpaces.Conversion.Implementation.CieLabColorSapce;
-using SixLabors.ImageSharp.ColorSpaces.Conversion.Implementation.CieLchColorSapce;
->>>>>>> ee1f7474
 
 namespace SixLabors.ImageSharp.ColorSpaces.Conversion
 {
@@ -72,13 +67,8 @@
         /// <returns>The <see cref="CieLab"/></returns>
         public CieLab ToCieLab(CieLchuv color)
         {
-<<<<<<< HEAD
-            Guard.NotNull(color, nameof(color));
-
-            var xyzColor = this.ToCieXyz(color);
-=======
-            CieXyz xyzColor = this.ToCieXyz(color);
->>>>>>> ee1f7474
+            var xyzColor = this.ToCieXyz(color);
+
             return this.ToCieLab(xyzColor);
         }
 
@@ -110,13 +100,8 @@
         /// <returns>The <see cref="CieLab"/></returns>
         public CieLab ToCieLab(CieLuv color)
         {
-<<<<<<< HEAD
-            Guard.NotNull(color, nameof(color));
-
-            var xyzColor = this.ToCieXyz(color);
-=======
-            CieXyz xyzColor = this.ToCieXyz(color);
->>>>>>> ee1f7474
+            var xyzColor = this.ToCieXyz(color);
+
             return this.ToCieLab(xyzColor);
         }
 
@@ -148,13 +133,8 @@
         /// <returns>The <see cref="CieLab"/></returns>
         public CieLab ToCieLab(CieXyy color)
         {
-<<<<<<< HEAD
-            Guard.NotNull(color, nameof(color));
-
-            var xyzColor = this.ToCieXyz(color);
-=======
-            CieXyz xyzColor = this.ToCieXyz(color);
->>>>>>> ee1f7474
+            var xyzColor = this.ToCieXyz(color);
+
             return this.ToCieLab(xyzColor);
         }
 
@@ -260,47 +240,42 @@
         /// <returns>The <see cref="CieLab"/></returns>
         public CieLab ToCieLab(Hsl color)
         {
-<<<<<<< HEAD
+            var xyzColor = this.ToCieXyz(color);
+
+            return this.ToCieLab(xyzColor);
+        }
+
+        /// <summary>
+        /// Performs the bulk conversion from <see cref="Hsl"/> into <see cref="CieLab"/>
+        /// </summary>
+        /// <param name="source">The span to the source colors</param>
+        /// <param name="destination">The span to the destination colors</param>
+        /// <param name="count">The number of colors to convert.</param>
+        public void Convert(Span<Hsl> source, Span<CieLab> destination, int count)
+        {
+            Guard.SpansMustBeSizedAtLeast(source, nameof(source), destination, nameof(destination), count);
+
+            ref Hsl sourceRef = ref MemoryMarshal.GetReference(source);
+            ref CieLab destRef = ref MemoryMarshal.GetReference(destination);
+
+            for (int i = 0; i < count; i++)
+            {
+                ref Hsl sp = ref Unsafe.Add(ref sourceRef, i);
+                ref CieLab dp = ref Unsafe.Add(ref destRef, i);
+                dp = this.ToCieLab(sp);
+            }
+        }
+
+        /// <summary>
+        /// Converts a <see cref="Hsv"/> into a <see cref="CieLab"/>
+        /// </summary>
+        /// <param name="color">The color to convert.</param>
+        /// <returns>The <see cref="CieLab"/></returns>
+        public CieLab ToCieLab(Hsv color)
+        {
             Guard.NotNull(color, nameof(color));
 
             var xyzColor = this.ToCieXyz(color);
-=======
-            CieXyz xyzColor = this.ToCieXyz(color);
->>>>>>> ee1f7474
-            return this.ToCieLab(xyzColor);
-        }
-
-        /// <summary>
-        /// Performs the bulk conversion from <see cref="Hsl"/> into <see cref="CieLab"/>
-        /// </summary>
-        /// <param name="source">The span to the source colors</param>
-        /// <param name="destination">The span to the destination colors</param>
-        /// <param name="count">The number of colors to convert.</param>
-        public void Convert(Span<Hsl> source, Span<CieLab> destination, int count)
-        {
-            Guard.SpansMustBeSizedAtLeast(source, nameof(source), destination, nameof(destination), count);
-
-            ref Hsl sourceRef = ref MemoryMarshal.GetReference(source);
-            ref CieLab destRef = ref MemoryMarshal.GetReference(destination);
-
-            for (int i = 0; i < count; i++)
-            {
-                ref Hsl sp = ref Unsafe.Add(ref sourceRef, i);
-                ref CieLab dp = ref Unsafe.Add(ref destRef, i);
-                dp = this.ToCieLab(sp);
-            }
-        }
-
-        /// <summary>
-        /// Converts a <see cref="Hsv"/> into a <see cref="CieLab"/>
-        /// </summary>
-        /// <param name="color">The color to convert.</param>
-        /// <returns>The <see cref="CieLab"/></returns>
-        public CieLab ToCieLab(Hsv color)
-        {
-            Guard.NotNull(color, nameof(color));
-
-            var xyzColor = this.ToCieXyz(color);
             return this.ToCieLab(xyzColor);
         }
 
@@ -332,13 +307,8 @@
         /// <returns>The <see cref="CieLab"/></returns>
         public CieLab ToCieLab(HunterLab color)
         {
-<<<<<<< HEAD
-            Guard.NotNull(color, nameof(color));
-
-            var xyzColor = this.ToCieXyz(color);
-=======
-            CieXyz xyzColor = this.ToCieXyz(color);
->>>>>>> ee1f7474
+            var xyzColor = this.ToCieXyz(color);
+
             return this.ToCieLab(xyzColor);
         }
 
@@ -370,13 +340,8 @@
         /// <returns>The <see cref="CieLab"/></returns>
         public CieLab ToCieLab(Lms color)
         {
-<<<<<<< HEAD
-            Guard.NotNull(color, nameof(color));
-
-            var xyzColor = this.ToCieXyz(color);
-=======
-            CieXyz xyzColor = this.ToCieXyz(color);
->>>>>>> ee1f7474
+            var xyzColor = this.ToCieXyz(color);
+
             return this.ToCieLab(xyzColor);
         }
 
@@ -408,13 +373,8 @@
         /// <returns>The <see cref="CieLab"/></returns>
         public CieLab ToCieLab(LinearRgb color)
         {
-<<<<<<< HEAD
-            Guard.NotNull(color, nameof(color));
-
-            var xyzColor = this.ToCieXyz(color);
-=======
-            CieXyz xyzColor = this.ToCieXyz(color);
->>>>>>> ee1f7474
+            var xyzColor = this.ToCieXyz(color);
+
             return this.ToCieLab(xyzColor);
         }
 
@@ -446,13 +406,8 @@
         /// <returns>The <see cref="CieLab"/></returns>
         public CieLab ToCieLab(Rgb color)
         {
-<<<<<<< HEAD
-            Guard.NotNull(color, nameof(color));
-
-            var xyzColor = this.ToCieXyz(color);
-=======
-            CieXyz xyzColor = this.ToCieXyz(color);
->>>>>>> ee1f7474
+            var xyzColor = this.ToCieXyz(color);
+
             return this.ToCieLab(xyzColor);
         }
 
@@ -484,13 +439,8 @@
         /// <returns>The <see cref="CieLab"/></returns>
         public CieLab ToCieLab(YCbCr color)
         {
-<<<<<<< HEAD
-            Guard.NotNull(color, nameof(color));
-
-            var xyzColor = this.ToCieXyz(color);
-=======
-            CieXyz xyzColor = this.ToCieXyz(color);
->>>>>>> ee1f7474
+            var xyzColor = this.ToCieXyz(color);
+
             return this.ToCieLab(xyzColor);
         }
 
