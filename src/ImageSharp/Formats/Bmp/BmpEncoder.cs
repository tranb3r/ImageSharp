// Copyright (c) Six Labors.
// Licensed under the Six Labors Split License.

<<<<<<< HEAD
=======
using SixLabors.ImageSharp.Advanced;
using SixLabors.ImageSharp.Processing;

>>>>>>> 63d1d2c1
namespace SixLabors.ImageSharp.Formats.Bmp;

/// <summary>
/// Image encoder for writing an image to a stream as a Windows bitmap.
/// </summary>
public sealed class BmpEncoder : QuantizingImageEncoder
{
    /// <summary>
    /// Initializes a new instance of the <see cref="BmpEncoder"/> class.
    /// </summary>
    public BmpEncoder() => this.Quantizer = KnownQuantizers.Octree;

    /// <summary>
    /// Gets the number of bits per pixel.
    /// </summary>
    public BmpBitsPerPixel? BitsPerPixel { get; init; }

    /// <summary>
    /// Gets a value indicating whether the encoder should support transparency.
    /// Note: Transparency support only works together with 32 bits per pixel. This option will
    /// change the default behavior of the encoder of writing a bitmap version 3 info header with no compression.
    /// Instead a bitmap version 4 info header will be written with the BITFIELDS compression.
    /// </summary>
    public bool SupportTransparency { get; init; }

    /// <inheritdoc/>
    protected override void Encode<TPixel>(Image<TPixel> image, Stream stream, CancellationToken cancellationToken)
    {
        BmpEncoderCore encoder = new(this, image.Configuration.MemoryAllocator);
        encoder.Encode(image, stream, cancellationToken);
    }
}<|MERGE_RESOLUTION|>--- conflicted
+++ resolved
@@ -1,12 +1,9 @@
 // Copyright (c) Six Labors.
 // Licensed under the Six Labors Split License.
 
-<<<<<<< HEAD
-=======
 using SixLabors.ImageSharp.Advanced;
 using SixLabors.ImageSharp.Processing;
 
->>>>>>> 63d1d2c1
 namespace SixLabors.ImageSharp.Formats.Bmp;
 
 /// <summary>
