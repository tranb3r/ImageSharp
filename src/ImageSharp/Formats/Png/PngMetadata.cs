--- conflicted
+++ resolved
@@ -1,12 +1,9 @@
 // Copyright (c) Six Labors.
 // Licensed under the Six Labors Split License.
 
-<<<<<<< HEAD
 using SixLabors.ImageSharp.Formats.Png.Chunks;
 using SixLabors.ImageSharp.PixelFormats;
 
-=======
->>>>>>> d93bc6cc
 namespace SixLabors.ImageSharp.Formats.Png;
 
 /// <summary>
@@ -31,21 +28,13 @@
         this.ColorType = other.ColorType;
         this.Gamma = other.Gamma;
         this.InterlaceMethod = other.InterlaceMethod;
-<<<<<<< HEAD
-        this.HasTransparency = other.HasTransparency;
-        this.TransparentL8 = other.TransparentL8;
-        this.TransparentL16 = other.TransparentL16;
-        this.TransparentRgb24 = other.TransparentRgb24;
-        this.TransparentRgb48 = other.TransparentRgb48;
+        this.TransparentColor = other.TransparentColor;
         this.NumberPlays = other.NumberPlays;
-=======
-        this.TransparentColor = other.TransparentColor;
 
         if (other.ColorTable?.Length > 0)
         {
             this.ColorTable = other.ColorTable.Value.ToArray();
         }
->>>>>>> d93bc6cc
 
         for (int i = 0; i < other.TextData.Count; i++)
         {
@@ -91,7 +80,7 @@
     public IList<PngTextData> TextData { get; set; } = new List<PngTextData>();
 
     /// <summary>
-    /// Gets or sets the number of times to loop this APNG.  0 indicates infinite looping.
+    /// Gets or sets the number of times to loop this APNG.  0 indicates infinite looping. TODO: RepeatCount!!
     /// </summary>
     public int NumberPlays { get; set; }
 
