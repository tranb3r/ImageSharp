﻿// Copyright (c) Six Labors and contributors.
// Licensed under the Apache License, Version 2.0.

// <auto-generated />
namespace SixLabors.ImageSharp.PixelFormats
{
    using System;
    using System.Runtime.CompilerServices;
    using System.Runtime.InteropServices;

    public partial class PixelOperations<TPixel>
    {

        /// <summary>
        /// Converts 'count' elements in 'source` span of <see cref="Rgba32"/> data to a span of <typeparamref name="TPixel"/>-s.
        /// </summary>
        /// <param name="source">The source <see cref="Span{T}"/> of <see cref="Rgba32"/> data.</param>
        /// <param name="destPixels">The <see cref="Span{T}"/> to the destination pixels.</param>
        /// <param name="count">The number of pixels to convert.</param>
        internal virtual void PackFromRgba32(ReadOnlySpan<Rgba32> source, Span<TPixel> destPixels, int count)
        {
            GuardSpans(source, nameof(source), destPixels, nameof(destPixels), count);

            ref Rgba32 sourceRef = ref MemoryMarshal.GetReference(source);
            ref TPixel destRef = ref MemoryMarshal.GetReference(destPixels);

            Rgba32 rgba = new Rgba32(0, 0, 0, 255);

            for (int i = 0; i < count; i++)
            {
                ref TPixel dp = ref Unsafe.Add(ref destRef, i);
                rgba = Unsafe.Add(ref sourceRef, i);
                dp.PackFromRgba32(rgba);
            }
        }

        /// <summary>
        /// A helper for <see cref="PackFromRgba32(ReadOnlySpan{Rgba32}, Span{TPixel}, int)"/> that expects a byte span.
        /// The layout of the data in 'sourceBytes' must be compatible with <see cref="Rgba32"/> layout.
        /// </summary>
        /// <param name="sourceBytes">The <see cref="ReadOnlySpan{T}"/> to the source bytes.</param>
        /// <param name="destPixels">The <see cref="Span{T}"/> to the destination pixels.</param>
        /// <param name="count">The number of pixels to convert.</param>
        [MethodImpl(MethodImplOptions.AggressiveInlining)]
        internal void PackFromRgba32Bytes(ReadOnlySpan<byte> sourceBytes, Span<TPixel> destPixels, int count)
        {
            this.PackFromRgba32(MemoryMarshal.Cast<byte, Rgba32>(sourceBytes), destPixels, count);
        }

        /// <summary>
        /// Converts 'count' pixels in 'sourcePixels` span to a span of <see cref="Rgba32"/>-s.
        /// Bulk version of <see cref="IPixel.ToRgba32(ref Rgba32)"/>.
        /// </summary>
        /// <param name="sourcePixels">The span of source pixels</param>
        /// <param name="dest">The destination span of <see cref="Rgba32"/> data.</param>
        /// <param name="count">The number of pixels to convert.</param>
        internal virtual void ToRgba32(ReadOnlySpan<TPixel> sourcePixels, Span<Rgba32> dest, int count)
        {
            GuardSpans(sourcePixels, nameof(sourcePixels), dest, nameof(dest), count);

            ref TPixel sourceBaseRef = ref MemoryMarshal.GetReference(sourcePixels);
            ref Rgba32 destBaseRef = ref MemoryMarshal.GetReference(dest);

            for (int i = 0; i < count; i++)
            {
                ref TPixel sp = ref Unsafe.Add(ref sourceBaseRef, i);
                ref Rgba32 dp = ref Unsafe.Add(ref destBaseRef, i);
                sp.ToRgba32(ref dp);
            }
        }

        /// <summary>
        /// A helper for <see cref="ToRgba32(ReadOnlySpan{TPixel}, Span{Rgba32}, int)"/> that expects a byte span as destination.
        /// The layout of the data in 'destBytes' must be compatible with <see cref="Rgba32"/> layout.
        /// </summary>
        /// <param name="sourceColors">The <see cref="Span{T}"/> to the source colors.</param>
        /// <param name="destBytes">The <see cref="Span{T}"/> to the destination bytes.</param>
        /// <param name="count">The number of pixels to convert.</param>
        [MethodImpl(MethodImplOptions.AggressiveInlining)]
        internal void ToRgba32Bytes(ReadOnlySpan<TPixel> sourceColors, Span<byte> destBytes, int count)
        {
            this.ToRgba32(sourceColors, MemoryMarshal.Cast<byte, Rgba32>(destBytes), count);
        }

        /// <summary>
        /// Converts 'count' elements in 'source` span of <see cref="Bgra32"/> data to a span of <typeparamref name="TPixel"/>-s.
        /// </summary>
        /// <param name="source">The source <see cref="Span{T}"/> of <see cref="Bgra32"/> data.</param>
        /// <param name="destPixels">The <see cref="Span{T}"/> to the destination pixels.</param>
        /// <param name="count">The number of pixels to convert.</param>
        internal virtual void PackFromBgra32(ReadOnlySpan<Bgra32> source, Span<TPixel> destPixels, int count)
        {
            GuardSpans(source, nameof(source), destPixels, nameof(destPixels), count);

            ref Bgra32 sourceRef = ref MemoryMarshal.GetReference(source);
            ref TPixel destRef = ref MemoryMarshal.GetReference(destPixels);

            var rgba = new Rgba32(0, 0, 0, 255);

            for (int i = 0; i < count; i++)
            {
                ref TPixel dp = ref Unsafe.Add(ref destRef, i);
                rgba = Unsafe.Add(ref sourceRef, i).ToRgba32();
                dp.PackFromRgba32(rgba);
            }
        }

        /// <summary>
        /// A helper for <see cref="PackFromBgra32(ReadOnlySpan{Bgra32}, Span{TPixel}, int)"/> that expects a byte span.
        /// The layout of the data in 'sourceBytes' must be compatible with <see cref="Bgra32"/> layout.
        /// </summary>
        /// <param name="sourceBytes">The <see cref="ReadOnlySpan{T}"/> to the source bytes.</param>
        /// <param name="destPixels">The <see cref="Span{T}"/> to the destination pixels.</param>
        /// <param name="count">The number of pixels to convert.</param>
        [MethodImpl(MethodImplOptions.AggressiveInlining)]
        internal void PackFromBgra32Bytes(ReadOnlySpan<byte> sourceBytes, Span<TPixel> destPixels, int count)
        {
            this.PackFromBgra32(MemoryMarshal.Cast<byte, Bgra32>(sourceBytes), destPixels, count);
        }

        /// <summary>
        /// Converts 'count' pixels in 'sourcePixels` span to a span of <see cref="Bgra32"/>-s.
        /// Bulk version of <see cref="IPixel.ToBgra32(ref Bgra32)"/>.
        /// </summary>
        /// <param name="sourcePixels">The span of source pixels</param>
        /// <param name="dest">The destination span of <see cref="Bgra32"/> data.</param>
        /// <param name="count">The number of pixels to convert.</param>
        internal virtual void ToBgra32(ReadOnlySpan<TPixel> sourcePixels, Span<Bgra32> dest, int count)
        {
            GuardSpans(sourcePixels, nameof(sourcePixels), dest, nameof(dest), count);

            ref TPixel sourceBaseRef = ref MemoryMarshal.GetReference(sourcePixels);
            ref Bgra32 destBaseRef = ref MemoryMarshal.GetReference(dest);

            for (int i = 0; i < count; i++)
            {
                ref TPixel sp = ref Unsafe.Add(ref sourceBaseRef, i);
                ref Bgra32 dp = ref Unsafe.Add(ref destBaseRef, i);
                sp.ToBgra32(ref dp);
            }
        }

        /// <summary>
        /// A helper for <see cref="ToBgra32(ReadOnlySpan{TPixel}, Span{Bgra32}, int)"/> that expects a byte span as destination.
        /// The layout of the data in 'destBytes' must be compatible with <see cref="Bgra32"/> layout.
        /// </summary>
        /// <param name="sourceColors">The <see cref="Span{T}"/> to the source colors.</param>
        /// <param name="destBytes">The <see cref="Span{T}"/> to the destination bytes.</param>
        /// <param name="count">The number of pixels to convert.</param>
        [MethodImpl(MethodImplOptions.AggressiveInlining)]
        internal void ToBgra32Bytes(ReadOnlySpan<TPixel> sourceColors, Span<byte> destBytes, int count)
        {
            this.ToBgra32(sourceColors, MemoryMarshal.Cast<byte, Bgra32>(destBytes), count);
        }

        /// <summary>
        /// Converts 'count' elements in 'source` span of <see cref="Rgb24"/> data to a span of <typeparamref name="TPixel"/>-s.
        /// </summary>
        /// <param name="source">The source <see cref="Span{T}"/> of <see cref="Rgb24"/> data.</param>
        /// <param name="destPixels">The <see cref="Span{T}"/> to the destination pixels.</param>
        /// <param name="count">The number of pixels to convert.</param>
        internal virtual void PackFromRgb24(ReadOnlySpan<Rgb24> source, Span<TPixel> destPixels, int count)
        {
            GuardSpans(source, nameof(source), destPixels, nameof(destPixels), count);

            ref Rgb24 sourceRef = ref MemoryMarshal.GetReference(source);
            ref TPixel destRef = ref MemoryMarshal.GetReference(destPixels);

            var rgba = new Rgba32(0, 0, 0, 255);

            for (int i = 0; i < count; i++)
            {
                ref TPixel dp = ref Unsafe.Add(ref destRef, i);
                rgba.Rgb = Unsafe.Add(ref sourceRef, i);
                dp.PackFromRgba32(rgba);
            }
        }

        /// <summary>
        /// A helper for <see cref="PackFromRgb24(ReadOnlySpan{Rgb24}, Span{TPixel}, int)"/> that expects a byte span.
        /// The layout of the data in 'sourceBytes' must be compatible with <see cref="Rgb24"/> layout.
        /// </summary>
        /// <param name="sourceBytes">The <see cref="ReadOnlySpan{T}"/> to the source bytes.</param>
        /// <param name="destPixels">The <see cref="Span{T}"/> to the destination pixels.</param>
        /// <param name="count">The number of pixels to convert.</param>
        [MethodImpl(MethodImplOptions.AggressiveInlining)]
        internal void PackFromRgb24Bytes(ReadOnlySpan<byte> sourceBytes, Span<TPixel> destPixels, int count)
        {
            this.PackFromRgb24(MemoryMarshal.Cast<byte, Rgb24>(sourceBytes), destPixels, count);
        }

        /// <summary>
        /// Converts 'count' pixels in 'sourcePixels` span to a span of <see cref="Rgb24"/>-s.
        /// Bulk version of <see cref="IPixel.ToRgb24(ref Rgb24)"/>.
        /// </summary>
        /// <param name="sourcePixels">The span of source pixels</param>
        /// <param name="dest">The destination span of <see cref="Rgb24"/> data.</param>
        /// <param name="count">The number of pixels to convert.</param>
        internal virtual void ToRgb24(ReadOnlySpan<TPixel> sourcePixels, Span<Rgb24> dest, int count)
        {
            GuardSpans(sourcePixels, nameof(sourcePixels), dest, nameof(dest), count);

            ref TPixel sourceBaseRef = ref MemoryMarshal.GetReference(sourcePixels);
            ref Rgb24 destBaseRef = ref MemoryMarshal.GetReference(dest);

            for (int i = 0; i < count; i++)
            {
                ref TPixel sp = ref Unsafe.Add(ref sourceBaseRef, i);
                ref Rgb24 dp = ref Unsafe.Add(ref destBaseRef, i);
                sp.ToRgb24(ref dp);
            }
        }

        /// <summary>
        /// A helper for <see cref="ToRgb24(ReadOnlySpan{TPixel}, Span{Rgb24}, int)"/> that expects a byte span as destination.
        /// The layout of the data in 'destBytes' must be compatible with <see cref="Rgb24"/> layout.
        /// </summary>
        /// <param name="sourceColors">The <see cref="Span{T}"/> to the source colors.</param>
        /// <param name="destBytes">The <see cref="Span{T}"/> to the destination bytes.</param>
        /// <param name="count">The number of pixels to convert.</param>
        [MethodImpl(MethodImplOptions.AggressiveInlining)]
        internal void ToRgb24Bytes(ReadOnlySpan<TPixel> sourceColors, Span<byte> destBytes, int count)
        {
            this.ToRgb24(sourceColors, MemoryMarshal.Cast<byte, Rgb24>(destBytes), count);
        }

        /// <summary>
        /// Converts 'count' elements in 'source` span of <see cref="Bgr24"/> data to a span of <typeparamref name="TPixel"/>-s.
        /// </summary>
        /// <param name="source">The source <see cref="Span{T}"/> of <see cref="Bgr24"/> data.</param>
        /// <param name="destPixels">The <see cref="Span{T}"/> to the destination pixels.</param>
        /// <param name="count">The number of pixels to convert.</param>
        internal virtual void PackFromBgr24(ReadOnlySpan<Bgr24> source, Span<TPixel> destPixels, int count)
        {
            GuardSpans(source, nameof(source), destPixels, nameof(destPixels), count);

            ref Bgr24 sourceRef = ref MemoryMarshal.GetReference(source);
            ref TPixel destRef = ref MemoryMarshal.GetReference(destPixels);

            Rgba32 rgba = new Rgba32(0, 0, 0, 255);

            for (int i = 0; i < count; i++)
            {
                ref TPixel dp = ref Unsafe.Add(ref destRef, i);
                rgba.Bgr = Unsafe.Add(ref sourceRef, i);
                dp.PackFromRgba32(rgba);
            }
        }

        /// <summary>
        /// A helper for <see cref="PackFromBgr24(ReadOnlySpan{Bgr24}, Span{TPixel}, int)"/> that expects a byte span.
        /// The layout of the data in 'sourceBytes' must be compatible with <see cref="Bgr24"/> layout.
        /// </summary>
        /// <param name="sourceBytes">The <see cref="ReadOnlySpan{T}"/> to the source bytes.</param>
        /// <param name="destPixels">The <see cref="Span{T}"/> to the destination pixels.</param>
        /// <param name="count">The number of pixels to convert.</param>
        [MethodImpl(MethodImplOptions.AggressiveInlining)]
        internal void PackFromBgr24Bytes(ReadOnlySpan<byte> sourceBytes, Span<TPixel> destPixels, int count)
        {
            this.PackFromBgr24(MemoryMarshal.Cast<byte, Bgr24>(sourceBytes), destPixels, count);
        }

        /// <summary>
        /// Converts 'count' pixels in 'sourcePixels` span to a span of <see cref="Bgr24"/>-s.
        /// Bulk version of <see cref="IPixel.ToBgr24(ref Bgr24)"/>.
        /// </summary>
        /// <param name="sourcePixels">The span of source pixels</param>
        /// <param name="dest">The destination span of <see cref="Bgr24"/> data.</param>
        /// <param name="count">The number of pixels to convert.</param>
        internal virtual void ToBgr24(ReadOnlySpan<TPixel> sourcePixels, Span<Bgr24> dest, int count)
        {
            GuardSpans(sourcePixels, nameof(sourcePixels), dest, nameof(dest), count);

            ref TPixel sourceBaseRef = ref MemoryMarshal.GetReference(sourcePixels);
            ref Bgr24 destBaseRef = ref MemoryMarshal.GetReference(dest);

            for (int i = 0; i < count; i++)
            {
                ref TPixel sp = ref Unsafe.Add(ref sourceBaseRef, i);
                ref Bgr24 dp = ref Unsafe.Add(ref destBaseRef, i);
                sp.ToBgr24(ref dp);
            }
        }

        /// <summary>
        /// A helper for <see cref="ToBgr24(ReadOnlySpan{TPixel}, Span{Bgr24}, int)"/> that expects a byte span as destination.
        /// The layout of the data in 'destBytes' must be compatible with <see cref="Bgr24"/> layout.
        /// </summary>
        /// <param name="sourceColors">The <see cref="Span{T}"/> to the source colors.</param>
        /// <param name="destBytes">The <see cref="Span{T}"/> to the destination bytes.</param>
        /// <param name="count">The number of pixels to convert.</param>
        [MethodImpl(MethodImplOptions.AggressiveInlining)]
        internal void ToBgr24Bytes(ReadOnlySpan<TPixel> sourceColors, Span<byte> destBytes, int count)
        {
            this.ToBgr24(sourceColors, MemoryMarshal.Cast<byte, Bgr24>(destBytes), count);
        }
<<<<<<< HEAD
		
		/// <summary>
        /// Converts 'count' elements in 'source` span of <see cref="Argb32"/> data to a span of <typeparamref name="TPixel"/>-s.
        /// </summary>
        /// <param name="source">The source <see cref="Span{T}"/> of <see cref="Argb32"/> data.</param>
        /// <param name="destPixels">The <see cref="Span{T}"/> to the destination pixels.</param>
        /// <param name="count">The number of pixels to convert.</param>
        internal virtual void PackFromArgb32(ReadOnlySpan<Argb32> source, Span<TPixel> destPixels, int count)
        {
			GuardSpans(source, nameof(source), destPixels, nameof(destPixels), count);
            
            ref Argb32 sourceRef = ref MemoryMarshal.GetReference(source);
            ref TPixel destRef = ref MemoryMarshal.GetReference(destPixels);

            Argb32 argb = new Argb32(0, 0, 0, 255);

            for (int i = 0; i < count; i++)
            {
                ref TPixel dp = ref Unsafe.Add(ref destRef, i);
                argb = Unsafe.Add(ref sourceRef, i);
				dp.PackFromArgb32(argb);
            }
        }
		
		/// <summary>
        /// A helper for <see cref="PackFromArgb32(ReadOnlySpan{Argb32}, Span{TPixel}, int)"/> that expects a byte span.
        /// The layout of the data in 'sourceBytes' must be compatible with <see cref="Argb32"/> layout.
        /// </summary>
        /// <param name="sourceBytes">The <see cref="ReadOnlySpan{T}"/> to the source bytes.</param>
        /// <param name="destPixels">The <see cref="Span{T}"/> to the destination pixels.</param>
        /// <param name="count">The number of pixels to convert.</param>
        [MethodImpl(MethodImplOptions.AggressiveInlining)]
        internal void PackFromArgb32Bytes(ReadOnlySpan<byte> sourceBytes, Span<TPixel> destPixels, int count)
        {
            this.PackFromArgb32(sourceBytes.NonPortableCast<byte, Argb32>(), destPixels, count);
        }
		
		/// <summary>
        /// Converts 'count' pixels in 'sourcePixels` span to a span of <see cref="Argb32"/>-s.
        /// Bulk version of <see cref="IPixel.ToArgb32(ref Argb32)"/>.
        /// </summary>
        /// <param name="sourcePixels">The span of source pixels</param>
        /// <param name="dest">The destination span of <see cref="Argb32"/> data.</param>
        /// <param name="count">The number of pixels to convert.</param>
        internal virtual void ToArgb32(ReadOnlySpan<TPixel> sourcePixels, Span<Argb32> dest, int count)
        {
            GuardSpans(sourcePixels, nameof(sourcePixels), dest, nameof(dest), count);

            ref TPixel sourceBaseRef = ref MemoryMarshal.GetReference(sourcePixels);
            ref Argb32 destBaseRef = ref MemoryMarshal.GetReference(dest);

            for (int i = 0; i < count; i++)
            {
                ref TPixel sp = ref Unsafe.Add(ref sourceBaseRef, i);
                ref Argb32 dp = ref Unsafe.Add(ref destBaseRef, i);
                sp.ToArgb32(ref dp);
            }
        }

		/// <summary>
        /// A helper for <see cref="ToArgb32(ReadOnlySpan{TPixel}, Span{Argb32}, int)"/> that expects a byte span as destination.
        /// The layout of the data in 'destBytes' must be compatible with <see cref="Argb32"/> layout.
        /// </summary>
        /// <param name="sourceColors">The <see cref="Span{T}"/> to the source colors.</param>
        /// <param name="destBytes">The <see cref="Span{T}"/> to the destination bytes.</param>
        /// <param name="count">The number of pixels to convert.</param>
		[MethodImpl(MethodImplOptions.AggressiveInlining)]
        internal void ToArgb32Bytes(ReadOnlySpan<TPixel> sourceColors, Span<byte> destBytes, int count)
        {
            this.ToArgb32(sourceColors, destBytes.NonPortableCast<byte, Argb32>(), count);
        }
		
	}
=======

    }
>>>>>>> d30ab492
}<|MERGE_RESOLUTION|>--- conflicted
+++ resolved
@@ -294,9 +294,8 @@
         {
             this.ToBgr24(sourceColors, MemoryMarshal.Cast<byte, Bgr24>(destBytes), count);
         }
-<<<<<<< HEAD
-		
-		/// <summary>
+        
+				/// <summary>
         /// Converts 'count' elements in 'source` span of <see cref="Argb32"/> data to a span of <typeparamref name="TPixel"/>-s.
         /// </summary>
         /// <param name="source">The source <see cref="Span{T}"/> of <see cref="Argb32"/> data.</param>
@@ -304,7 +303,7 @@
         /// <param name="count">The number of pixels to convert.</param>
         internal virtual void PackFromArgb32(ReadOnlySpan<Argb32> source, Span<TPixel> destPixels, int count)
         {
-			GuardSpans(source, nameof(source), destPixels, nameof(destPixels), count);
+			      GuardSpans(source, nameof(source), destPixels, nameof(destPixels), count);
             
             ref Argb32 sourceRef = ref MemoryMarshal.GetReference(source);
             ref TPixel destRef = ref MemoryMarshal.GetReference(destPixels);
@@ -315,11 +314,11 @@
             {
                 ref TPixel dp = ref Unsafe.Add(ref destRef, i);
                 argb = Unsafe.Add(ref sourceRef, i);
-				dp.PackFromArgb32(argb);
+				        dp.PackFromArgb32(argb);
             }
         }
 		
-		/// <summary>
+		    /// <summary>
         /// A helper for <see cref="PackFromArgb32(ReadOnlySpan{Argb32}, Span{TPixel}, int)"/> that expects a byte span.
         /// The layout of the data in 'sourceBytes' must be compatible with <see cref="Argb32"/> layout.
         /// </summary>
@@ -332,7 +331,7 @@
             this.PackFromArgb32(sourceBytes.NonPortableCast<byte, Argb32>(), destPixels, count);
         }
 		
-		/// <summary>
+		    /// <summary>
         /// Converts 'count' pixels in 'sourcePixels` span to a span of <see cref="Argb32"/>-s.
         /// Bulk version of <see cref="IPixel.ToArgb32(ref Argb32)"/>.
         /// </summary>
@@ -354,22 +353,18 @@
             }
         }
 
-		/// <summary>
+		    /// <summary>
         /// A helper for <see cref="ToArgb32(ReadOnlySpan{TPixel}, Span{Argb32}, int)"/> that expects a byte span as destination.
         /// The layout of the data in 'destBytes' must be compatible with <see cref="Argb32"/> layout.
         /// </summary>
         /// <param name="sourceColors">The <see cref="Span{T}"/> to the source colors.</param>
         /// <param name="destBytes">The <see cref="Span{T}"/> to the destination bytes.</param>
         /// <param name="count">The number of pixels to convert.</param>
-		[MethodImpl(MethodImplOptions.AggressiveInlining)]
+		    [MethodImpl(MethodImplOptions.AggressiveInlining)]
         internal void ToArgb32Bytes(ReadOnlySpan<TPixel> sourceColors, Span<byte> destBytes, int count)
         {
             this.ToArgb32(sourceColors, destBytes.NonPortableCast<byte, Argb32>(), count);
         }
 		
-	}
-=======
-
     }
->>>>>>> d30ab492
 }