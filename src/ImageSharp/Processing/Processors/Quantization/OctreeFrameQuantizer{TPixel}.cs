--- conflicted
+++ resolved
@@ -140,17 +140,6 @@
         private sealed class Octree
         {
             /// <summary>
-<<<<<<< HEAD
-            /// Mask used when getting the appropriate pixels for a given node.
-            /// </summary>
-            private static readonly byte[] Mask = new byte[]
-            {
-                0b10000000, 0b1000000, 0b100000, 0b10000, 0b1000, 0b100, 0b10, 0b1
-            };
-
-            /// <summary>
-=======
->>>>>>> 17a1dc1a
             /// The root of the Octree
             /// </summary>
             private readonly OctreeNode root;
