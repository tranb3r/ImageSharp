// Copyright (c) Six Labors and contributors.
// Licensed under the Apache License, Version 2.0.

using Microsoft.DotNet.RemoteExecutor;
using SixLabors.ImageSharp.PixelFormats;
using SixLabors.ImageSharp.Tests.TestUtilities;
using Xunit;

// ReSharper disable InconsistentNaming
namespace SixLabors.ImageSharp.Tests.Formats.Jpg
{
    public partial class JpegDecoderTests
    {
        public const string DecodeProgressiveJpegOutputName = "DecodeProgressiveJpeg";

        [Theory]
        [WithFileCollection(nameof(ProgressiveTestJpegs), PixelTypes.Rgba32)]
        public void DecodeProgressiveJpeg<TPixel>(TestImageProvider<TPixel> provider)
            where TPixel : struct, IPixel<TPixel>
        {
            static void RunTest(string providerDump)
            {
                TestImageProvider<TPixel> provider =
                    BasicSerializer.Deserialize<TestImageProvider<TPixel>>(providerDump);

<<<<<<< HEAD
            using Image<TPixel> image = provider.GetImage(JpegDecoder);
            image.DebugSave(provider);

            provider.Utility.TestName = DecodeProgressiveJpegOutputName;
            image.CompareToReferenceOutput(
                this.GetImageComparer(provider),
                provider,
                appendPixelTypeToFileName: false);
=======
                using Image<TPixel> image = provider.GetImage(JpegDecoder);
                image.DebugSave(provider);

                provider.Utility.TestName = DecodeProgressiveJpegOutputName;
                image.CompareToReferenceOutput(
                    GetImageComparer(provider),
                    provider,
                    appendPixelTypeToFileName: false);
            }

            string dump = BasicSerializer.Serialize(provider);
            RemoteExecutor.Invoke(RunTest, dump).Dispose();
>>>>>>> f3652b7f
        }
    }
}<|MERGE_RESOLUTION|>--- conflicted
+++ resolved
@@ -23,16 +23,6 @@
                 TestImageProvider<TPixel> provider =
                     BasicSerializer.Deserialize<TestImageProvider<TPixel>>(providerDump);
 
-<<<<<<< HEAD
-            using Image<TPixel> image = provider.GetImage(JpegDecoder);
-            image.DebugSave(provider);
-
-            provider.Utility.TestName = DecodeProgressiveJpegOutputName;
-            image.CompareToReferenceOutput(
-                this.GetImageComparer(provider),
-                provider,
-                appendPixelTypeToFileName: false);
-=======
                 using Image<TPixel> image = provider.GetImage(JpegDecoder);
                 image.DebugSave(provider);
 
@@ -45,7 +35,6 @@
 
             string dump = BasicSerializer.Serialize(provider);
             RemoteExecutor.Invoke(RunTest, dump).Dispose();
->>>>>>> f3652b7f
         }
     }
 }