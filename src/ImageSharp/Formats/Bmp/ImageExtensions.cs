﻿// Copyright (c) Six Labors and contributors.
// Licensed under the Apache License, Version 2.0.

using System;
using System.IO;
using SixLabors.ImageSharp.Formats;
using SixLabors.ImageSharp.PixelFormats;

namespace SixLabors.ImageSharp
{
    /// <summary>
    /// Extension methods for the <see cref="Image{TPixel}"/> type.
    /// </summary>
    public static partial class ImageExtensions
    {
        /// <summary>
        /// Saves the image to the given stream with the bmp format.
        /// </summary>
        /// <typeparam name="TPixel">The pixel format.</typeparam>
        /// <param name="source">The image this method extends.</param>
        /// <param name="stream">The stream to save the image to.</param>
        /// <exception cref="System.ArgumentNullException">Thrown if the stream is null.</exception>
        public static void SaveAsBmp<TPixel>(this Image<TPixel> source, Stream stream)
<<<<<<< HEAD
            where TPixel : struct, IPixel<TPixel>
                        => source.SaveAsBmp(stream, null);

        /// <summary>
        /// Saves the image to the given stream with the bmp format.
        /// </summary>
        /// <typeparam name="TPixel">The pixel format.</typeparam>
        /// <param name="source">The image this method extends.</param>
        /// <param name="stream">The stream to save the image to.</param>
        /// <param name="encoder">The encoder to save the image with.</param>
        /// <exception cref="System.ArgumentNullException">Thrown if the stream is null.</exception>
        public static void SaveAsBmp<TPixel>(this Image<TPixel> source, Stream stream, BmpEncoder encoder)
            where TPixel : struct, IPixel<TPixel>
=======
            where TPixel : struct, IPixel<TPixel>
                        => source.SaveAsBmp(stream, null);

        /// <summary>
        /// Saves the image to the given stream with the bmp format.
        /// </summary>
        /// <typeparam name="TPixel">The pixel format.</typeparam>
        /// <param name="source">The image this method extends.</param>
        /// <param name="stream">The stream to save the image to.</param>
        /// <param name="encoder">The encoder to save the image with.</param>
        /// <exception cref="System.ArgumentNullException">Thrown if the stream is null.</exception>
        public static void SaveAsBmp<TPixel>(this Image<TPixel> source, Stream stream, BmpEncoder encoder)
            where TPixel : struct, IPixel<TPixel>
>>>>>>> cca8e6f6
                        => source.Save(stream, encoder ?? source.Configuration.FindEncoder(ImageFormats.Bitmap));
    }
}<|MERGE_RESOLUTION|>--- conflicted
+++ resolved
@@ -21,7 +21,6 @@
         /// <param name="stream">The stream to save the image to.</param>
         /// <exception cref="System.ArgumentNullException">Thrown if the stream is null.</exception>
         public static void SaveAsBmp<TPixel>(this Image<TPixel> source, Stream stream)
-<<<<<<< HEAD
             where TPixel : struct, IPixel<TPixel>
                         => source.SaveAsBmp(stream, null);
 
@@ -35,21 +34,6 @@
         /// <exception cref="System.ArgumentNullException">Thrown if the stream is null.</exception>
         public static void SaveAsBmp<TPixel>(this Image<TPixel> source, Stream stream, BmpEncoder encoder)
             where TPixel : struct, IPixel<TPixel>
-=======
-            where TPixel : struct, IPixel<TPixel>
-                        => source.SaveAsBmp(stream, null);
-
-        /// <summary>
-        /// Saves the image to the given stream with the bmp format.
-        /// </summary>
-        /// <typeparam name="TPixel">The pixel format.</typeparam>
-        /// <param name="source">The image this method extends.</param>
-        /// <param name="stream">The stream to save the image to.</param>
-        /// <param name="encoder">The encoder to save the image with.</param>
-        /// <exception cref="System.ArgumentNullException">Thrown if the stream is null.</exception>
-        public static void SaveAsBmp<TPixel>(this Image<TPixel> source, Stream stream, BmpEncoder encoder)
-            where TPixel : struct, IPixel<TPixel>
->>>>>>> cca8e6f6
                         => source.Save(stream, encoder ?? source.Configuration.FindEncoder(ImageFormats.Bitmap));
     }
 }