--- conflicted
+++ resolved
@@ -80,13 +80,10 @@
             options.PhotometricInterpretation = frameMetadata.PhotometricInterpretation ?? TiffPhotometricInterpretation.Rgb;
             options.BitsPerPixel = frameMetadata.BitsPerPixel != null ? (int)frameMetadata.BitsPerPixel.Value : (int)TiffBitsPerPixel.Bit24;
             options.BitsPerSample = frameMetadata.BitsPerSample ?? new TiffBitsPerSample(0, 0, 0);
-<<<<<<< HEAD
             options.ReferenceBlackAndWhite = exifProfile.GetValue(ExifTag.ReferenceBlackWhite)?.Value;
             options.YcbcrCoefficients = exifProfile.GetValue(ExifTag.YCbCrCoefficients)?.Value;
             options.YcbcrSubSampling = exifProfile.GetValue(ExifTag.YCbCrSubsampling)?.Value;
-=======
             options.FillOrder = fillOrder;
->>>>>>> 25dadda6
 
             options.ParseColorType(exifProfile);
             options.ParseCompression(frameMetadata.Compression, exifProfile);
